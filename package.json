--- conflicted
+++ resolved
@@ -1,10 +1,6 @@
 {
   "name": "vuetify",
-<<<<<<< HEAD
-  "version": "0.10.1",
-=======
   "version": "0.10.3",
->>>>>>> f926f885
   "author": {
     "name": "John Leider",
     "email": "john.j.leider@gmail.com"
