--- conflicted
+++ resolved
@@ -248,17 +248,6 @@
         right: parentRect.right - 50
       }
     },
-<<<<<<< HEAD
-    checkIfMobile () {
-      if (this.permanent ||
-        this.temporary ||
-        typeof window === 'undefined'
-      ) return
-
-      this.isMobile = window.innerWidth < parseInt(this.mobileBreakPoint, 10)
-    },
-=======
->>>>>>> 922d6823
     closeConditional () {
       return this.reactsToClick
     },
