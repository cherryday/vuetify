import Input from '../../mixins/input'

export default {
  name: 'text-field',

  mixins: [Input],

  data () {
    return {
      hasFocused: false,
      inputHeight: null
    }
  },

  computed: {
    classes () {
      return {
        'input-group--text-field': true,
        'input-group--single-line': this.singleLine,
        'input-group--multi-line': this.multiLine,
        'input-group--full-width': this.fullWidth
      }
    },
    hasError () {
      return this.errors.length !== 0 ||
        !this.counterIsValid() ||
        !this.validateIsValid()
    },
    count () {
      const inputLength = (this.inputValue && this.inputValue.toString() || '').length
      let min = inputLength

      if (this.min !== 0 && inputLength < this.min) {
        min = this.min
      }

      return `${min} / ${this.max}`
    },
    inputValue: {
      get () {
        return this.value
      },
      set (val) {
        if (this.modifiers.trim) {
          val = val.trim()
        }

        if (this.modifiers.number) {
          val = Number(val)
        }

        if (!this.modifiers.lazy) {
          this.$emit('input', val)
        }

        this.lazyValue = val
      }
    },
    isDirty () {
      return this.lazyValue !== null &&
        typeof this.lazyValue !== 'undefined' &&
        this.lazyValue.toString().length > 0
    }
  },

  props: {
    autofocus: Boolean,
    autoGrow: Boolean,
    counter: Boolean,
    fullWidth: Boolean,
    min: {
      type: [Number, String],
      default: 0
    },
    max: {
      type: [Number, String],
      default: 25
    },
    multiLine: Boolean,
    singleLine: Boolean,
    type: {
      type: String,
      default: 'text'
    },
    name: String,
    rows: {
      default: 5
    }
  },

  watch: {
    focused () {
      this.$emit('focused', this.focused)
      this.hasFocused = true

      if (!this.focused) {
        this.$emit('change', this.lazyValue)
      }
    },
    value () {
      this.lazyValue = this.value
      this.validate()
<<<<<<< HEAD
=======
      this.multiLine && this.autoGrow && this.calculateInputHeight()
>>>>>>> 2875b973
    }
  },

  mounted () {
    this.$vuetify.load(() => {
      this.multiLine && this.autoGrow && this.calculateInputHeight()
      this.autofocus && this.$refs.input.focus()
    })
  },

  methods: {
    calculateInputHeight () {
      this.inputHeight = this.$refs.input.scrollHeight
    },
    onInput (e) {
      this.inputValue = e.target.value
      this.calculateInputHeight()
    },
    blur () {
      this.validate()
      this.$nextTick(() => (this.focused = false))
    },
    genCounter () {
      return this.$createElement('div', {
        'class': {
          'input-group__counter': true,
          'input-group__counter--error': !this.counterIsValid()
        }
      }, this.count)
    },
    genInput () {
      const tag = this.multiLine ? 'textarea' : 'input'

      const inputData = {
        style: {
          'height': this.inputHeight && `${this.inputHeight}px`
        },
        domProps: {
          autocomplete: this.autocomplete,
          disabled: this.disabled,
          required: this.required,
          value: this.lazyValue
        },
        attrs: {
          tabindex: this.tabindex
        },
        on: {
          blur: this.blur,
          input: this.onInput,
          focus: () => (this.focused = true)
        },
        ref: 'input'
      }
      // add only if set
      if (this.name) {
        inputData.attrs = { name: this.name }
      }

      if (this.multiLine) {
        inputData.domProps.rows = this.rows
      } else {
        inputData.domProps.type = this.type
      }

      return this.$createElement(tag, inputData)
    },
    counterIsValid: function counterIsValid () {
      const val = (this.inputValue && this.inputValue.toString() || '')
      return (!this.counter ||
        !this.inputValue.toString() ||
        (val.length >= this.min && val.length <= this.max)
      )
    },
    validateIsValid () {
      return (!this.required ||
        (this.required &&
          this.inputValue) ||
        !this.hasFocused ||
        (this.hasFocused && this.focused))
    }
  },

<<<<<<< HEAD
  render () {
    return this.genInputGroup(this.genInput())
=======
  render (h) {
    return this.genInputGroup(h, this.genInput(h), {
      attrs: {
        tabindex: -1
      }
    })
>>>>>>> 2875b973
  }
}<|MERGE_RESOLUTION|>--- conflicted
+++ resolved
@@ -100,10 +100,7 @@
     value () {
       this.lazyValue = this.value
       this.validate()
-<<<<<<< HEAD
-=======
       this.multiLine && this.autoGrow && this.calculateInputHeight()
->>>>>>> 2875b973
     }
   },
 
@@ -185,17 +182,12 @@
         (this.hasFocused && this.focused))
     }
   },
-
-<<<<<<< HEAD
-  render () {
-    return this.genInputGroup(this.genInput())
-=======
+  
   render (h) {
     return this.genInputGroup(h, this.genInput(h), {
       attrs: {
         tabindex: -1
       }
     })
->>>>>>> 2875b973
   }
 }