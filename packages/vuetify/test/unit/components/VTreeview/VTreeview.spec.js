import Vue from 'vue'
import { test } from '@/test'
import VTreeview from '@/components/VTreeview/VTreeview'

const singleRootTwoChildren = [
  { id: 0, name: 'Root', children: [{ id: 1, name: 'Child' }, { id: 2, name: 'Child 2' }] }
]

const threeLevels = [
  { id: 0, name: 'Root', children: [{ id: 1, name: 'Child', children: [{ id: 2, name: 'Grandchild' }] }, { id: 3, name: 'Child' }] }
]

test('VTreeView.ts', ({ mount }) => {
  it('should render items', async () => {
    const wrapper = mount(VTreeview, {
      propsData: {
        items: singleRootTwoChildren
      }
    })

    expect(wrapper.html()).toMatchSnapshot()
  })

  it('should select all descendants', async () => {
    const wrapper = mount(VTreeview, {
      propsData: {
        items: threeLevels,
        selectable: true
      }
    })

    const fn = jest.fn()
    wrapper.vm.$on('input', fn)

    wrapper.find('.v-treeview-node__checkbox')[0].trigger('click')
    await wrapper.vm.$nextTick()

    expect(fn).toHaveBeenCalledTimes(1)
    expect(fn).toHaveBeenCalledWith([0, 1, 3, 2])
    expect(wrapper.html()).toMatchSnapshot()
  })

  it('should load children when expanding', async () => {
    const loadChildren = item => {
      item.children = [{ id: 1, name: 'Child' }]
    }

    const wrapper = mount(VTreeview, {
      propsData: {
        items: [{ id: 0, name: 'Root', children: [] }],
        loadChildren
      }
    })

    expect(wrapper.html()).toMatchSnapshot()

    wrapper.find('.v-treeview-node__toggle')[0].trigger('click')
    await wrapper.vm.$nextTick()

    expect(wrapper.html()).toMatchSnapshot()
  })

  it('should load children when selecting, but not render', async () => {
    const loadChildren = item => {
      item.children = [{ id: 1, name: 'Child' }]
    }

    const wrapper = mount(VTreeview, {
      propsData: {
        items: [{ id: 0, name: 'Root', children: [] }],
        selectable: true,
        loadChildren
      }
    })

    const fn = jest.fn()
    wrapper.vm.$on('input', fn)

    expect(wrapper.html()).toMatchSnapshot()

    wrapper.find('.v-treeview-node__checkbox')[0].trigger('click')
    await wrapper.vm.$nextTick()

    expect(fn).toHaveBeenCalledTimes(1)
    expect(fn).toHaveBeenCalledWith([0, 1])
    expect(wrapper.html()).toMatchSnapshot()
  })

  it('should emit active node when clicking on it', async () => {
    const wrapper = mount(VTreeview, {
      propsData: {
        items: [{ id: 0, name: 'Root' }, { id: 1, name: 'Root' }],
        activatable: true
      }
    })

    const fn = jest.fn()
    wrapper.vm.$on('update:active', fn)

    wrapper.find('.v-treeview-node__root')[0].trigger('click')
    await wrapper.vm.$nextTick()

    expect(fn).toHaveBeenCalledTimes(1)
    expect(fn).toHaveBeenCalledWith([0])

    wrapper.find('.v-treeview-node__root')[0].trigger('click')
    await wrapper.vm.$nextTick()

    expect(fn).toHaveBeenCalledWith([])
  })

  it('should allow multiple active nodes with prop multipleActive', async () => {
    const wrapper = mount(VTreeview, {
      propsData: {
        items: [{ id: 0, name: 'Root' }, { id: 1, name: 'Root' }],
        multipleActive: true,
        activatable: true
      }
    })

    const fn = jest.fn()
    wrapper.vm.$on('update:active', fn)

    wrapper.find('.v-treeview-node__root').forEach(vm => vm.trigger('click'))
    await wrapper.vm.$nextTick()

    expect(fn).toHaveBeenCalledTimes(2)
    expect(fn).toHaveBeenLastCalledWith([0, 1])
  })

  it('should update selection when selected prop changes', async () => {
    const wrapper = mount(VTreeview, {
      propsData: {
        items: [{ id: 0, name: 'Root', children: [{ id: 1, name: 'Child' }] }],
        value: [],
        selectable: true
      }
    })

    expect(wrapper.html()).toMatchSnapshot()

    wrapper.find('.v-treeview-node__toggle')[0].trigger('click')
    wrapper.setProps({ value: [1] })
    await wrapper.vm.$nextTick()

    expect(wrapper.find('.v-treeview-node').length).toBe(2)
    expect(wrapper.find('.v-treeview-node--selected').length).toBe(2)
    expect(wrapper.html()).toMatchSnapshot()

    wrapper.setProps({ value: [] })
    await wrapper.vm.$nextTick()
    expect(wrapper.html()).toMatchSnapshot()
  })

  it('should open all children when using open-all prop', async () => {
    const wrapper = mount(VTreeview, {
      propsData: {
        items: threeLevels,
        openAll: true
      }
    })

    await wrapper.vm.$nextTick()

    expect(wrapper.html()).toMatchSnapshot()
  })

  it('should react to open changes', async () => {
    const wrapper = mount(VTreeview, {
      propsData: {
        items: threeLevels,
        open: [1]
      }
    })

    const fn = jest.fn()

    wrapper.vm.$on('update:open', fn)
    wrapper.setProps({ open: [0, 1] })

    await wrapper.vm.$nextTick()

    expect(wrapper.html()).toMatchSnapshot()

    wrapper.setProps({ open: [0] })

    await wrapper.vm.$nextTick()

    expect(wrapper.html()).toMatchSnapshot()

    wrapper.setProps({ open: [0, 1] })

    await wrapper.vm.$nextTick()

    expect(wrapper.html()).toMatchSnapshot()

    expect(fn).toHaveBeenCalledWith([0, 1])

    // Should not update open values that do not exist in the tree
    wrapper.setProps({ open: [7] })

    await wrapper.vm.$nextTick()
    expect(wrapper.html()).toMatchSnapshot()

    expect(fn).toHaveBeenCalledWith([])
  })

  it('should update selected and active on created', async () => {
    const wrapper = mount(VTreeview, {
      propsData: {
        items: threeLevels,
        active: [2],
        value: [1]
      }
    })

    // TODO: I can not find away in avoriaz
    // to catch events being emitted from a
    // lifecycle hook. We should not assert
    // internal state.
    expect([...wrapper.vm.activeCache]).toEqual([2])
    expect([...wrapper.vm.selectedCache]).toEqual([1, 2])
  })

  it('should react to changes for active items', async () => {
    const wrapper = mount(VTreeview, {
      propsData: {
        items: threeLevels,
        active: [2]
      }
    })

    const active = jest.fn()
    wrapper.vm.$on('update:active', active)

    wrapper.setProps({ active: [] })
    await wrapper.vm.$nextTick()
    expect(active).toHaveBeenCalledWith([])

    // without multiple-active, it will use last value in array
    wrapper.setProps({ active: [1, 3] })
    await wrapper.vm.$nextTick()
    expect(active).toHaveBeenCalledWith([3])

    wrapper.setProps({ multipleActive: true, active: [1, 3] })
    await wrapper.vm.$nextTick()
    expect(active).toHaveBeenCalledWith([1, 3])

    // 7 does not exist, we get nothing back
    wrapper.setProps({ active: [7] })
    await wrapper.vm.$nextTick()
    expect(active).toHaveBeenCalledWith([])

    wrapper.setProps({ active: [0], items: singleRootTwoChildren })
    await wrapper.vm.$nextTick()
    expect(active).toHaveBeenCalledWith([0])
  })

  it('should react to changes for selected items', async () => {
    const wrapper = mount(VTreeview, {
      propsData: {
        items: threeLevels,
        value: [2]
      }
    })

    const value = jest.fn()
    wrapper.vm.$on('input', value)

    wrapper.setProps({ value: [] })
    await wrapper.vm.$nextTick()
    expect(value).toHaveBeenCalledWith([])

    wrapper.setProps({ value: [3] })
    await wrapper.vm.$nextTick()
    expect(value).toHaveBeenCalledWith([3])

    // 7 does not exist, we get nothing back
    wrapper.setProps({ value: [7] })
    await wrapper.vm.$nextTick()
    expect(value).toHaveBeenCalledWith([])

    wrapper.setProps({ value: [0], items: singleRootTwoChildren })
    await wrapper.vm.$nextTick()
    expect(value).toHaveBeenCalledWith([0, 1, 3, 2])
  })

  it('should accept string value for id', async () => {
    const wrapper = mount(VTreeview, {
      propsData: { itemKey: 'name' }
    })

    wrapper.setProps({ items: [{ name: 'Foobar' }] })

    await wrapper.vm.$nextTick()

    expect(wrapper.vm.nodes['Foobar']).toBeTruthy()

    wrapper.setProps({ value: ['Foobar'] })

    await wrapper.vm.$nextTick()
  })

  it('should warn developer when using non-scoped slots', () => {
    mount(VTreeview, {
      slots: {
        prepend: [{ render: h => h('div') }],
        append: [{ render: h => h('div') }]
      }
    })

    expect('[Vuetify] The prepend and append slots require a slot-scope attribute').toHaveBeenTipped()
  })

  it('should not show expand icon when children is empty', () => {
    const wrapper = mount(VTreeview, {
      propsData: {
        items: [
          {
            text: 'root',
            children: []
          }
        ]
      }
    })

    expect(wrapper.html()).toMatchSnapshot()
    expect(wrapper.find('.v-treeview-node__toggle').length).toBe(0)
  })

  it('should show expand icon when children is empty and load-children prop used', () => {
    const wrapper = mount(VTreeview, {
      propsData: {
        loadChildren: () => {},
        items: [
          {
            text: 'root',
            children: []
          }
        ]
      }
    })

    expect(wrapper.html()).toMatchSnapshot()
    expect(wrapper.find('.v-treeview-node__toggle').length).toBe(1)
  })

  it('should recalculate tree when loading async children using custom key', async () => {
    const wrapper = mount(VTreeview, {
      propsData: {
        items: [
          {
            id: 1,
            name: 'One',
            __children: []
          }
        ],
        itemChildren: '__children',
        loadChildren: item => item.__children.push({ id: 2, name: 'Two' })
      }
    })

    wrapper.find('.v-treeview-node__toggle')[0].trigger('click')
    await wrapper.vm.$nextTick()

    expect(wrapper.html()).toMatchSnapshot()

  })

  it('should remove old nodes', async () => {
    const wrapper = mount(VTreeview, {
      propsData: {
        items: [
          {
            id: 1,
            name: 'one'
          },
          {
            id: 2,
            name: 'two'
          }
        ]
      }
    })

    expect(wrapper.html()).toMatchSnapshot()

    wrapper.setProps({ items: [
      {
        id: 1,
        name: 'one'
      }
    ] })

    await wrapper.vm.$nextTick()
    expect(wrapper.html()).toMatchSnapshot()

    wrapper.setProps({ items: [
      {
        id: 1,
        name: 'one'
      },
      {
        id: 3,
        name: 'three'
      }
    ] })

    await wrapper.vm.$nextTick()
    expect(wrapper.html()).toMatchSnapshot()

    expect(Object.keys(wrapper.vm.nodes).length).toBe(2)
  })

<<<<<<< HEAD
  it('should emit objects when return-object prop is used', async () => {
    const items = [{ id: 0, name: 'Root', children: [{ id: 1, name: 'Child' }] }]

    const wrapper = mount(VTreeview, {
      propsData: {
        items,
        activatable: true,
        selectable: true,
        returnObject: true
      }
    })

    const active = jest.fn()
    wrapper.vm.$on('update:active', active)
    const selected = jest.fn()
    wrapper.vm.$on('input', selected)
    const open = jest.fn()
    wrapper.vm.$on('update:open', open)

    wrapper.find('.v-treeview-node__root')[0].trigger('click')
    await wrapper.vm.$nextTick()

    expect(active).toHaveBeenCalledTimes(1)
    expect(active).toHaveBeenCalledWith([items[0]])

    wrapper.find('.v-treeview-node__checkbox')[0].trigger('click')
    await wrapper.vm.$nextTick()

    expect(selected).toHaveBeenCalledTimes(1)
    expect(selected).toHaveBeenCalledWith([items[0], items[0].children[0]])

    wrapper.find('.v-treeview-node__toggle')[0].trigger('click')
    await wrapper.vm.$nextTick()

    expect(open).toHaveBeenCalledTimes(1)
    expect(open).toHaveBeenCalledWith([items[0]])
=======
  it('should handle replacing items with new array of equal length', async () => {
    const wrapper = mount(VTreeview, {
      propsData: {
        items: [
          {
            id: 1,
            name: 'one'
          },
          {
            id: 2,
            name: 'two'
          }
        ]
      }
    })

    expect(wrapper.html()).toMatchSnapshot()

    wrapper.setProps({
      items: [
        {
          id: 1,
          name: 'one'
        },
        {
          id: 3,
          name: 'three'
        }
      ]
    })

    await wrapper.vm.$nextTick()

    expect(wrapper.html()).toMatchSnapshot()
>>>>>>> 33557c2a
  })
})<|MERGE_RESOLUTION|>--- conflicted
+++ resolved
@@ -412,7 +412,6 @@
     expect(Object.keys(wrapper.vm.nodes).length).toBe(2)
   })
 
-<<<<<<< HEAD
   it('should emit objects when return-object prop is used', async () => {
     const items = [{ id: 0, name: 'Root', children: [{ id: 1, name: 'Child' }] }]
 
@@ -449,7 +448,8 @@
 
     expect(open).toHaveBeenCalledTimes(1)
     expect(open).toHaveBeenCalledWith([items[0]])
-=======
+  })
+
   it('should handle replacing items with new array of equal length', async () => {
     const wrapper = mount(VTreeview, {
       propsData: {
@@ -484,6 +484,5 @@
     await wrapper.vm.$nextTick()
 
     expect(wrapper.html()).toMatchSnapshot()
->>>>>>> 33557c2a
   })
 })