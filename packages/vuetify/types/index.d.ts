// @ts-nocheck
// eslint-disable

import { Component, App, Directive } from 'vue'
import './lib'
import './alacarte'
import './colors'

import { Application } from './services/application'
import { GoToOptions } from './services/goto'
import {
  Breakpoint,
  BreakpointOptions,
} from 'vuetify/types/services/breakpoint'
import {
  Icons,
  IconsOptions,
} from 'vuetify/types/services/icons'
import {
  Lang,
  LangOptions,
} from 'vuetify/types/services/lang'
import {
  Theme,
  ThemeOptions,
} from 'vuetify/types/services/theme'
import { VuetifyService } from 'vuetify/types/services'

<<<<<<< HEAD
declare const Vuetify: Vuetify
export default Vuetify
export interface Vuetify {
  version: string
  (app: App, options: VuetifyUseOptions): void
=======
export default class Vuetify {
  constructor (preset?: Partial<UserVuetifyPreset>)

  static install: PluginFunction<VuetifyUseOptions>
  static version: string
  static config: Config

  framework: Framework
  preset: VuetifyPreset
  userPreset: UserVuetifyPreset
}

export interface Config {
  silent: boolean
>>>>>>> be8e7a77
}

export function useVuetify (): Framework
export { Presets, VuetifyPreset, UserVuetifyPreset } from './services/presets';

export type ComponentOrPack = Component & {
  // eslint-disable-next-line camelcase
  $_vuetify_subcomponents?: Record<string, ComponentOrPack>
}

export interface Framework {
  readonly breakpoint: Breakpoint
  readonly goTo: <T extends string | number | HTMLElement>(target: T, options?: GoToOptions) => Promise<T>
  application: Application
  theme: Theme
  icons: Icons
  lang: Lang
  rtl: boolean
}

/** https://stackoverflow.com/questions/47914536/use-partial-in-nested-property-with-typescript */
type NestedPartial<T> = {
  [K in keyof T]?: T[K] extends Array<infer R> ? Array<NestedPartial<R>> : NestedPartial<T[K]>
}

export interface VuetifyPreset {
  breakpoint: BreakpointOptions
  icons: IconsOptions
  lang: LangOptions
  rtl: boolean
  theme: ThemeOptions
}

export interface VuetifyUserPreset extends NestedPartial<VuetifyPreset> {
  preset?: NestedPartial<VuetifyPreset>
}

export interface VuetifyUseOptions extends VuetifyUserPreset {
  components?: Dictionary<ComponentOrPack>
  directives?: Dictionary<Directive>
}

// Public types
export type TreeviewItemFunction = (item: object, search: string, textKey: string) => boolean

export type SelectItemKey = string | (string | number)[] | ((item: Dictionary<any>, fallback?: any) => any)

export interface ItemGroup<T> {
  name: string
  items: T[]
}

export interface DataOptions {
  page: number
  itemsPerPage: number
  sortBy: string[]
  sortDesc: boolean[]
  groupBy: string[]
  groupDesc: boolean[]
  multiSort: boolean
  mustSort: boolean
}

export interface DataPagination {
  page: number
  itemsPerPage: number
  pageStart: number
  pageStop: number
  pageCount: number
  itemsLength: number
}

export interface DataItemProps {
  index: number
  item: any
  select: (v: boolean) => void
  isSelected: boolean
  expand: (v: boolean) => void
  isExpanded: boolean
  isMobile: boolean
}

export interface DataTableItemProps extends DataItemProps {
  headers: DataTableHeader[]
}

export interface DataScopeProps {
  originalItemsLength: number
  items: any[]
  pagination: DataPagination
  options: DataOptions
  updateOptions: (obj: any) => void
  sort: (value: string) => void
  sortArray: (sortBy: string[]) => void
  group: (value: string) => void
  groupedItems: ItemGroup<any>[] | null
}

export type DataTableCompareFunction<T = any> = (a: T, b: T) => number

export type DataSortFunction<T extends any = any> = (
  items: T[],
  sortBy: string[],
  sortDesc: boolean[],
  locale: string,
  customSorters?: Record<string, DataTableCompareFunction<T>>
) => T[];

export type DataGroupFunction<T extends any = any> = (
  items: T[],
  groupBy: string[],
  groupDesc: boolean[],
) => ItemGroup<T>[]

export type DataSearchFunction<T extends any = any> = (items: T[], search: string) => T[]

export type DatePickerFormatter = (date: string) => string

export type DatePickerAllowedDatesFunction = (date: string) => boolean

export type DatePickerEventColorValue = string | string[]

export type DatePickerEvents = string[] | ((date: string) => boolean | DatePickerEventColorValue) | Record<string, DatePickerEventColorValue>

export type DatePickerEventColors = DatePickerEventColorValue | Record<string, DatePickerEventColorValue> | ((date: string) => DatePickerEventColorValue)

export type DatePickerType = 'date' | 'month'

export type DatePickerMultipleFormatter = (date: string[]) => string

export interface TouchHandlers {
  start?: (wrapperEvent: TouchEvent & TouchWrapper) => void
  end?: (wrapperEvent: TouchEvent & TouchWrapper) => void
  move?: (wrapperEvent: TouchEvent & TouchWrapper) => void
  left?: (wrapper: TouchWrapper) => void
  right?: (wrapper: TouchWrapper) => void
  up?: (wrapper: TouchWrapper) => void
  down?: (wrapper: TouchWrapper) => void
}

export interface TouchWrapper extends TouchHandlers {
  touchstartX: number
  touchstartY: number
  touchmoveX: number
  touchmoveY: number
  touchendX: number
  touchendY: number
  offsetX: number
  offsetY: number
}

export type TouchValue = TouchHandlers & {
  parent?: boolean
  options?: AddEventListenerOptions
}

export type InputValidationRule = (value: any) => string | boolean

export type InputMessage = string | string[]

export type InputValidationRules = (InputValidationRule | string)[]

export type CalendarCategory =
  | string
  | {
      name?: string
      categoryName?: string
      [key: string]: any
    }

export type CalendarCategoryTextFunction = (
  category: CalendarCategory
) => string

export interface CalendarTimestamp {
  date: string
  time: string
  year: number
  month: number
  day: number
  weekday: number
  hour: number
  minute: number
  hasDay: boolean
  hasTime: boolean
  past: boolean
  present: boolean
  future: boolean
  category?: CalendarCategory
}

export type CalendarFormatter = (timestamp: CalendarTimestamp, short: boolean) => string

export interface CalendarEvent {
  [prop: string]: any
}

export interface CalendarEventParsed {
  input: CalendarEvent
  start: CalendarTimestamp
  startIdentifier: number
  startTimestampIdentifier: number
  end: CalendarTimestamp
  endIdentifier: number
  endTimestampIdentifier: number
  allDay: boolean
  index: number
  category: string | false
}

export interface CalendarEventVisual {
  event: CalendarEventParsed
  columnCount: number
  column: number
  left: number
  width: number
}

export interface CalendarDaySlotScope extends CalendarTimestamp {
  outside: boolean
  index: number
  week: CalendarTimestamp[]
  category: CalendarCategory
}

export type CalendarTimeToY = (time: CalendarTimestamp | number | string, clamp?: boolean) => number

export type CalendarTimeDelta = (time: CalendarTimestamp | number | string) => number | false

export interface CalendarDayBodySlotScope extends CalendarDaySlotScope {
  timeToY: CalendarTimeToY
  timeDelta: CalendarTimeDelta
}

export type CalendarEventOverlapMode = (events: CalendarEventParsed[], firstWeekday: number, overlapThreshold: number) => (day: CalendarDaySlotScope, dayEvents: CalendarEventParsed[], timed: boolean, reset: boolean) => CalendarEventVisual[]

export type CalendarEventColorFunction = (event: CalendarEvent) => string

export type CalendarEventTimedFunction = (event: CalendarEvent) => boolean

export type CalendarEventCategoryFunction = (event: CalendarEvent) => string

export type CalendarEventNameFunction = (event: CalendarEventParsed, timedEvent: boolean) => string

export type DataTableFilterFunction = (value: any, search: string | null, item: any) => boolean

export interface DataTableHeader<T extends any = any> {
  text: string
  value: string
  align?: 'start' | 'center' | 'end'
  sortable?: boolean
  filterable?: boolean
  groupable?: boolean
  divider?: boolean
  class?: string | string[]
  cellClass?: string | string[]
  width?: string | number
  filter?: (value: any, search: string | null, item: any) => boolean
  sort?: DataTableCompareFunction<T>
}

export type DataItemsPerPageOption = (number | {
  text: string
  value: number
});

export type RowClassFunction = (item: any) => null | undefined | string | string[] | Record<string, boolean><|MERGE_RESOLUTION|>--- conflicted
+++ resolved
@@ -26,28 +26,11 @@
 } from 'vuetify/types/services/theme'
 import { VuetifyService } from 'vuetify/types/services'
 
-<<<<<<< HEAD
 declare const Vuetify: Vuetify
 export default Vuetify
 export interface Vuetify {
   version: string
   (app: App, options: VuetifyUseOptions): void
-=======
-export default class Vuetify {
-  constructor (preset?: Partial<UserVuetifyPreset>)
-
-  static install: PluginFunction<VuetifyUseOptions>
-  static version: string
-  static config: Config
-
-  framework: Framework
-  preset: VuetifyPreset
-  userPreset: UserVuetifyPreset
-}
-
-export interface Config {
-  silent: boolean
->>>>>>> be8e7a77
 }
 
 export function useVuetify (): Framework
