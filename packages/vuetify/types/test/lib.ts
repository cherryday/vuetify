import { App, defineComponent } from 'vue'

import Vuetify, {
  useVuetify,
  VBtn,
  VCard,
  VCardText,
} from 'vuetify/lib'

import * as directives from 'vuetify/lib/directives'

declare const app: App

app.use(Vuetify)
app.use(Vuetify, {})
app.use(Vuetify, {
  components: {
    VBtn,
    VCard,
    VCardText,
  },
  directives,
})

<<<<<<< HEAD
defineComponent({
  setup () {
    const vuetify = useVuetify()
  },
=======
/* eslint-disable-next-line no-new */
new Vue({
  vuetify: new Vuetify(),
})

VBtn.extend()

Vue.extend({
  extends: VBtn,
>>>>>>> 45767d2b
})<|MERGE_RESOLUTION|>--- conflicted
+++ resolved
@@ -22,20 +22,14 @@
   directives,
 })
 
-<<<<<<< HEAD
 defineComponent({
   setup () {
     const vuetify = useVuetify()
   },
-=======
-/* eslint-disable-next-line no-new */
-new Vue({
-  vuetify: new Vuetify(),
 })
 
 VBtn.extend()
 
 Vue.extend({
   extends: VBtn,
->>>>>>> 45767d2b
 })