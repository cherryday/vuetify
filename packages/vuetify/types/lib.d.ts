--- conflicted
+++ resolved
@@ -2,13 +2,7 @@
 // eslint-disable
 
 declare module 'vuetify/lib' {
-<<<<<<< HEAD
-  // eslint-disable-next-line import/no-duplicates
-  import { VueConstructor, DirectiveOptions } from 'vue'
   import { Vuetify } from 'vuetify'
-=======
-  import Vuetify from 'vuetify'
->>>>>>> c62873c9
   import { Colors } from 'vuetify/lib/util/colors'
 
   export { useVuetify } from 'vuetify'
@@ -16,6 +10,7 @@
   const Vuetify: Vuetify
   const colors: Colors
 
+  export default Vuetify
   export {
     colors,
   }
@@ -192,7 +187,6 @@
   const VExpandTransition: VueConstructor
   const VExpandXTransition: VueConstructor
 
-  export default Vuetify
   export {
     VApp,
     VAppBar,
