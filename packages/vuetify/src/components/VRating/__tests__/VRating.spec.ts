--- conflicted
+++ resolved
@@ -15,19 +15,15 @@
 } from '@vue/test-utils'
 // import { ExtractVue } from '../../../util/mixins'
 
-<<<<<<< HEAD
+// Vue.prototype.$vuetify = {
+//   rtl: false,
+//   icons: {},
+//   lang: {
+//     t: str => str,
+//   },
+// }
+
 describe.skip('VRating.ts', () => {
-=======
-Vue.prototype.$vuetify = {
-  rtl: false,
-  icons: {},
-  lang: {
-    t: str => str,
-  },
-}
-
-describe('VRating.ts', () => {
->>>>>>> be8e7a77
   type Instance = ExtractVue<typeof VRating>
   let mountFunction: (options?: object) => Wrapper<Instance>
 
