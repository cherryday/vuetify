// Styles
import './VNavigationDrawer.sass'

// Components
import VImg, { srcObject } from '../VImg/VImg'

// Mixins
import Applicationable from '../../mixins/applicationable'
import Colorable from '../../mixins/colorable'
import Dependent from '../../mixins/dependent'
import Overlayable from '../../mixins/overlayable'
import SSRBootable from '../../mixins/ssr-bootable'
import Themeable from '../../mixins/themeable'

// Directives
import ClickOutside from '../../directives/click-outside'
import Resize from '../../directives/resize'
import Touch, { TouchWrapper } from '../../directives/touch'

// Utilities
import { convertToUnit, getSlot } from '../../util/helpers'
import mixins from '../../util/mixins'

// Types
import { VNode, VNodeDirective } from 'vue'
import { PropValidator } from 'vue/types/options'

const baseMixins = mixins(
  Applicationable('left', [
    'isActive',
    'isMobile',
    'miniVariant',
    'expandOnHover',
    'permanent',
    'right',
    'temporary',
    'width',
  ]),
  Colorable,
  Dependent,
  Overlayable,
  SSRBootable,
  Themeable
)

/* @vue/component */
export default baseMixins.extend({
  name: 'v-navigation-drawer',

  provide (): object {
    return {
      isInNav: this.tag === 'nav',
    }
  },

  directives: {
    ClickOutside,
    Resize,
    Touch,
  },

  props: {
    bottom: Boolean,
    clipped: Boolean,
    disableResizeWatcher: Boolean,
    disableRouteWatcher: Boolean,
    expandOnHover: Boolean,
    floating: Boolean,
    height: {
      type: [Number, String],
      default (): string {
        return this.app ? '100vh' : '100%'
      },
    },
    miniVariant: Boolean,
    miniVariantWidth: {
      type: [Number, String],
      default: 80,
    },
    mobileBreakPoint: {
      type: [Number, String],
      default: 1264,
    },
    permanent: Boolean,
    right: Boolean,
    src: {
      type: [String, Object],
      default: '',
    } as PropValidator<string | srcObject>,
    stateless: Boolean,
    tag: {
      type: String,
      default (): string {
        return this.app ? 'nav' : 'aside'
      },
    },
    temporary: Boolean,
    touchless: Boolean,
    width: {
      type: [Number, String],
      default: 256,
    },
    value: { required: false } as PropValidator<any>,
  },

  data: () => ({
<<<<<<< HEAD
    isActive: false,
    overlayZIndex: 5,
=======
    isMouseover: false,
>>>>>>> 9a797d88
    touchArea: {
      left: 0,
      right: 0,
    },
    stackMinZIndex: 6,
  }),

  computed: {
    /**
     * Used for setting an app value from a dynamic
     * property. Called from applicationable.js
     */
    applicationProperty (): string {
      return this.right ? 'right' : 'left'
    },
    classes (): object {
      return {
        'v-navigation-drawer': true,
        'v-navigation-drawer--absolute': this.absolute,
        'v-navigation-drawer--bottom': this.bottom,
        'v-navigation-drawer--clipped': this.clipped,
        'v-navigation-drawer--close': !this.isActive,
        'v-navigation-drawer--fixed': !this.absolute && (this.app || this.fixed),
        'v-navigation-drawer--floating': this.floating,
        'v-navigation-drawer--is-mobile': this.isMobile,
        'v-navigation-drawer--is-mouseover': this.isMouseover,
        'v-navigation-drawer--mini-variant': this.isMiniVariant,
        'v-navigation-drawer--open': this.isActive,
        'v-navigation-drawer--open-on-hover': this.expandOnHover,
        'v-navigation-drawer--right': this.right,
        'v-navigation-drawer--temporary': this.temporary,
        ...this.themeClasses,
      }
    },
    computedMaxHeight (): number | null {
      if (!this.hasApp) return null

      const computedMaxHeight = (
        this.$vuetify.application.bottom +
        this.$vuetify.application.footer +
        this.$vuetify.application.bar
      )

      if (!this.clipped) return computedMaxHeight

      return computedMaxHeight + this.$vuetify.application.top
    },
    computedTop (): number {
      if (!this.hasApp) return 0

      let computedTop = this.$vuetify.application.bar

      computedTop += this.clipped
        ? this.$vuetify.application.top
        : 0

      return computedTop
    },
    computedTransform (): number {
      if (this.isActive) return 0
      if (this.isBottom) return 100
      return this.right ? 100 : -100
    },
    computedWidth (): string | number {
      return this.isMiniVariant ? this.miniVariantWidth : this.width
    },
    hasApp (): boolean {
      return (
        this.app &&
        (!this.isMobile && !this.temporary)
      )
    },
    isBottom (): boolean {
      return this.bottom && this.isMobile
    },
    isMiniVariant (): boolean {
      return (
        !this.expandOnHover &&
        this.miniVariant
      ) || (
        this.expandOnHover &&
        !this.isMouseover
      )
    },
    isMobile (): boolean {
      return (
        !this.stateless &&
        !this.permanent &&
        this.$vuetify.breakpoint.width < parseInt(this.mobileBreakPoint, 10)
      )
    },
    reactsToClick (): boolean {
      return (
        !this.stateless &&
        !this.permanent &&
        (this.isMobile || this.temporary)
      )
    },
    reactsToMobile (): boolean {
      return (
        this.app &&
        !this.disableResizeWatcher &&
        !this.permanent &&
        !this.stateless &&
        !this.temporary
      )
    },
    reactsToResize (): boolean {
      return !this.disableResizeWatcher && !this.stateless
    },
    reactsToRoute (): boolean {
      return (
        !this.disableRouteWatcher &&
        !this.stateless &&
        (this.temporary || this.isMobile)
      )
    },
    showOverlay (): boolean {
      return (
        this.isActive &&
        (this.isMobile || this.temporary)
      )
    },
    styles (): object {
      const translate = this.isBottom ? 'translateY' : 'translateX'
      const styles = {
        height: convertToUnit(this.height),
        top: !this.isBottom ? convertToUnit(this.computedTop) : 'auto',
        maxHeight: this.computedMaxHeight != null
          ? `calc(100% - ${convertToUnit(this.computedMaxHeight)})`
          : undefined,
        transform: `${translate}(${convertToUnit(this.computedTransform, '%')})`,
        width: convertToUnit(this.computedWidth),
      }

      return styles
    },
  },

  watch: {
    $route: 'onRouteChange',
    isActive (val) {
      this.$emit('input', val)
    },
    /**
     * When mobile changes, adjust the active state
     * only when there has been a previous value
     */
    isMobile (val, prev) {
      !val &&
        this.isActive &&
        !this.temporary &&
        this.removeOverlay()

      if (prev == null ||
        !this.reactsToResize ||
        !this.reactsToMobile
      ) return

      this.isActive = !val
    },
    permanent (val) {
      // If enabling prop enable the drawer
      if (val) this.isActive = true
    },
    showOverlay (val) {
      if (val) this.genOverlay()
      else this.removeOverlay()
    },
    value (val) {
      if (this.permanent) return

      if (val == null) {
        this.init()
        return
      }

      if (val !== this.isActive) this.isActive = val
    },
    expandOnHover: 'updateMiniVariant',
    isMouseover (val) {
      this.updateMiniVariant(!val)
    },
  },

  beforeMount () {
    this.init()
  },

  methods: {
    calculateTouchArea () {
      const parent = this.$el.parentNode as Element

      if (!parent) return

      const parentRect = parent.getBoundingClientRect()

      this.touchArea = {
        left: parentRect.left + 50,
        right: parentRect.right - 50,
      }
    },
    closeConditional () {
      return this.isActive && !this._isDestroyed && this.reactsToClick
    },
    genAppend () {
      return this.genPosition('append')
    },
    genBackground () {
      const props = {
        height: '100%',
        width: '100%',
        src: this.src,
      }

      const image = this.$scopedSlots.img
        ? this.$scopedSlots.img(props)
        : this.$createElement(VImg, { props })

      return this.$createElement('div', {
        staticClass: 'v-navigation-drawer__image',
      }, [image])
    },
    genDirectives (): VNodeDirective[] {
      const directives = [{
        name: 'click-outside',
        value: () => (this.isActive = false),
        args: {
          closeConditional: this.closeConditional,
          include: this.getOpenDependentElements,
        },
      }]

      if (!this.touchless && !this.stateless) {
        directives.push({
          name: 'touch',
          value: {
            parent: true,
            left: this.swipeLeft,
            right: this.swipeRight,
          },
        } as any)
      }

      return directives
    },
    genListeners () {
      const on: Record<string, (e: Event) => void> = {
        transitionend: (e: Event) => {
          if (e.target !== e.currentTarget) return
          this.$emit('transitionend', e)

          // IE11 does not support new Event('resize')
          const resizeEvent = document.createEvent('UIEvents')
          resizeEvent.initUIEvent('resize', true, false, window, 0)
          window.dispatchEvent(resizeEvent)
        },
      }

      if (this.miniVariant) {
        on.click = () => this.$emit('update:mini-variant', false)
      }

      if (this.expandOnHover) {
        on.mouseenter = () => (this.isMouseover = true)
        on.mouseleave = () => (this.isMouseover = false)
      }

      return on
    },
    genPosition (name: 'prepend' | 'append') {
      const slot = getSlot(this, name)

      if (!slot) return slot

      return this.$createElement('div', {
        staticClass: `v-navigation-drawer__${name}`,
      }, slot)
    },
    genPrepend () {
      return this.genPosition('prepend')
    },
    genContent () {
      return this.$createElement('div', {
        staticClass: 'v-navigation-drawer__content',
      }, this.$slots.default)
    },
    genBorder () {
      return this.$createElement('div', {
        staticClass: 'v-navigation-drawer__border',
      })
    },
    init () {
      if (this.permanent) {
        this.isActive = true
      } else if (this.stateless ||
        this.value != null
      ) {
        this.isActive = this.value
      } else if (!this.temporary) {
        this.isActive = !this.isMobile
      }
    },
    onRouteChange () {
      if (this.reactsToRoute && this.closeConditional()) {
        this.isActive = false
      }
    },
    swipeLeft (e: TouchWrapper) {
      if (this.isActive && this.right) return
      this.calculateTouchArea()

      if (Math.abs(e.touchendX - e.touchstartX) < 100) return
      if (this.right &&
        e.touchstartX >= this.touchArea.right
      ) this.isActive = true
      else if (!this.right && this.isActive) this.isActive = false
    },
    swipeRight (e: TouchWrapper) {
      if (this.isActive && !this.right) return
      this.calculateTouchArea()

      if (Math.abs(e.touchendX - e.touchstartX) < 100) return
      if (!this.right &&
        e.touchstartX <= this.touchArea.left
      ) this.isActive = true
      else if (this.right && this.isActive) this.isActive = false
    },
    /**
     * Update the application layout
     */
    updateApplication () {
      if (
        !this.isActive ||
        this.isMobile ||
        this.temporary ||
        !this.$el
      ) return 0

      const width = Number(this.computedWidth)

      return isNaN(width) ? this.$el.clientWidth : width
    },
    updateMiniVariant (val: boolean) {
      if (this.miniVariant !== val) this.$emit('update:mini-variant', val)
    },
  },

  render (h): VNode {
    const children = [
      this.genPrepend(),
      this.genContent(),
      this.genAppend(),
      this.genBorder(),
    ]

    if (this.src || getSlot(this, 'img')) children.unshift(this.genBackground())

    return h(this.tag, this.setBackgroundColor(this.color, {
      class: this.classes,
      style: this.styles,
      directives: this.genDirectives(),
      on: this.genListeners(),
    }), children)
  },
})<|MERGE_RESOLUTION|>--- conflicted
+++ resolved
@@ -104,12 +104,8 @@
   },
 
   data: () => ({
-<<<<<<< HEAD
-    isActive: false,
+    isMouseover: false,
     overlayZIndex: 5,
-=======
-    isMouseover: false,
->>>>>>> 9a797d88
     touchArea: {
       left: 0,
       right: 0,
