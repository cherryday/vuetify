// @ts-nocheck
/* eslint-disable */

// Libraries
// import Vue from 'vue'

// Components
<<<<<<< HEAD
// import VSelect from '../VSelect'
// import {
//   VListItem,
//   VListItemTitle,
//   VListItemContent,
// } from '../../VList'
=======
import VSelect from '../VSelect'
import VDialog from '../../VDialog/VDialog'
import {
  VListItem,
  VListItemTitle,
  VListItemContent,
} from '../../VList'
>>>>>>> 913ab172

// Utilities
import {
  mount,
  Wrapper,
} from '@vue/test-utils'
import { keyCodes } from '../../../util/helpers'
import { waitAnimationFrame } from '../../../../test'

// eslint-disable-next-line max-statements
describe.skip('VSelect.ts', () => {
  type Instance = InstanceType<typeof VSelect>
  let mountFunction: (options?: object) => Wrapper<Instance>
  let el

  beforeEach(() => {
    el = document.createElement('div')
    el.setAttribute('data-app', 'true')
    document.body.appendChild(el)
    mountFunction = (options = {}) => {
      return mount(VSelect, {
        // https://github.com/vuejs/vue-test-utils/issues/1130
        sync: false,
        mocks: {
          $vuetify: {
            lang: {
              t: (val: string) => val,
            },
            theme: {
              dark: false,
            },
          },
        },
        ...options,
      })
    }
  })

  afterEach(() => {
    document.body.removeChild(el)
  })

  it('should return numeric 0', async () => {
    const item = { value: 0, text: '0' }
    const wrapper = mountFunction({
      propsData: {
        value: null,
        items: [item],
        multiple: true,
      },
    })

    const change = jest.fn()
    wrapper.vm.$on('change', change)
    wrapper.vm.selectItem(item)

    await wrapper.vm.$nextTick()

    expect(change).toHaveBeenCalledWith([0])
  })

  it('should disable list items', () => {
    const wrapper = mountFunction({
      propsData: {
        eager: true,
        items: [{
          text: 'item',
          disabled: true,
        }],
      },
    })

    const item = wrapper.find('.v-list-item--disabled')

    expect(item.element.tabIndex).toBe(-1)
  })

  it('should render v-select correctly when using v-list-item in item scope slot', async () => {
    const items = Array.from({ length: 2 }, (x, i) => ({ value: i, text: `Text ${i}` }))

    const vm = new Vue({
      components: {
        VListItem,
      },
    })
    const itemSlot = ({ item, attrs, on }) => vm.$createElement('v-list-item', {
      on,
      ...attrs,
      class: item.value % 2 === 0 ? '' : 'red lighten-1',
    }, [
      item.text,
    ])
    const selectionSlot = ({ item }) => vm.$createElement('v-list-item', item.value)
    const component = Vue.component('test', {
      render (h) {
        return h(VSelect, {
          props: { items, value: 1 },
          scopedSlots: {
            item: itemSlot,
            selection: selectionSlot,
          },
        })
      },
    })
    const wrapper = mountFunction(component)

    wrapper.vm.$children[0].inputValue = items[0]

    await wrapper.vm.$nextTick()

    expect(wrapper.html()).toMatchSnapshot()
  })

  it('should render v-select correctly when not using v-list-item in item scope slot', async () => {
    const items = Array.from({ length: 2 }, (x, i) => ({ value: i, text: `Text ${i}` }))

    const vm = new Vue({
      components: {
        VListItemTitle,
        VListItemContent,
      },
    })
    const itemSlot = ({ item }) => vm.$createElement('v-list-item-content', {
      class: item.value % 2 === 0 ? '' : 'red lighten-1',
    }, [
      vm.$createElement('v-list-item-title', [item.value]),
    ])
    const component = Vue.component('test', {
      render (h) {
        return h(VSelect, {
          props: { items },
          scopedSlots: { item: itemSlot },
        })
      },
    })

    const wrapper = mountFunction(component)

    wrapper.vm.$children[0].inputValue = items[0]

    await wrapper.vm.$nextTick()

    expect(wrapper.html()).toMatchSnapshot()
  })

  it('should render v-select correctly when not using scope slot', async () => {
    const items = Array.from({ length: 2 }, (x, i) => ({ value: i, text: `Text ${i}` }))

    const component = Vue.component('test', {
      render (h) {
        return h(VSelect, {
          props: { items },
        })
      },
    })

    const wrapper = mountFunction(component)

    wrapper.vm.$children[0].inputValue = items[0]

    await wrapper.vm.$nextTick()

    expect(wrapper.html()).toMatchSnapshot()
  })

  it('should not close menu when using multiple prop', async () => {
    const wrapper = mountFunction({
      attachToDocument: true,
      propsData: {
        items: [1, 2, 3, 4],
        multiple: true,
      },
    })

    const blur = jest.fn()
    wrapper.vm.$on('blur', blur)

    const menu = wrapper.find('.v-input__slot')

    menu.trigger('click')

    await wrapper.vm.$nextTick()

    expect(wrapper.vm.isFocused).toBe(true)
    expect(wrapper.vm.isMenuActive).toBe(true)

    const item = wrapper.find('.v-list-item')
    item.trigger('click')

    await wrapper.vm.$nextTick()

    expect(wrapper.vm.isMenuActive).toBe(true)
  })

  it('should render aria-hidden=true on arrow icon', async () => {
    const wrapper = mountFunction()

    const icon = wrapper.find('.v-icon')
    expect(icon.attributes('aria-hidden')).toBe('true')
  })

  // TODO: this fails without sync, nextTick doesn't help
  // https://github.com/vuejs/vue-test-utils/issues/1130
  it.skip('should only show items if they are in items', async () => {
    const wrapper = mountFunction({
      propsData: {
        value: 'foo',
        items: ['foo'],
      },
    })

    await wrapper.vm.$nextTick()

    expect(wrapper.vm.internalValue).toEqual('foo')
    expect(wrapper.vm.selectedItems).toEqual(['foo'])
    expect(wrapper.html()).toMatchSnapshot()

    wrapper.setProps({ value: 'bar' })

    await wrapper.vm.$nextTick()

    expect(wrapper.vm.internalValue).toEqual('bar')
    expect(wrapper.vm.selectedItems).toEqual([])
    expect(wrapper.html()).toMatchSnapshot()

    wrapper.setProps({ items: ['foo', 'bar'] })

    await wrapper.vm.$nextTick()

    expect(wrapper.vm.internalValue).toEqual('bar')
    expect(wrapper.vm.selectedItems).toEqual(['bar'])
    expect(wrapper.html()).toMatchSnapshot()

    wrapper.setProps({ multiple: true })
    await wrapper.vm.$nextTick()

    wrapper.setProps({ value: ['foo', 'bar'] })

    await wrapper.vm.$nextTick()

    expect(wrapper.vm.internalValue).toEqual(['foo', 'bar'])
    expect(wrapper.vm.selectedItems).toEqual(['foo', 'bar'])
    expect(wrapper.html()).toMatchSnapshot()
  })

  // TODO: this fails without sync, nextTick doesn't help
  // https://github.com/vuejs/vue-test-utils/issues/1130
  it.skip('should update the displayed value when items changes', async () => {
    const wrapper = mountFunction({
      propsData: {
        value: 1,
        items: [],
      },
    })

    wrapper.setProps({ items: [{ text: 'foo', value: 1 }] })

    await wrapper.vm.$nextTick()

    expect(wrapper.vm.selectedItems).toContainEqual({ text: 'foo', value: 1 })
  })

  it('should render select menu with content class', async () => {
    const items = ['abc']

    const wrapper = mountFunction({
      propsData: {
        menuProps: { contentClass: 'v-menu-class', eager: true },
        items,
      },
    })

    const menu = wrapper.find('.v-menu__content')
    expect(menu.element.classList).toContain('v-menu-class')
  })

  it('should have deletable chips', async () => {
    const wrapper = mountFunction({
      attachToDocument: true,
      propsData: {
        chips: true,
        deletableChips: true,
        items: ['foo', 'bar'],
        value: 'foo',
      },
    })

    await wrapper.vm.$nextTick()
    const chip = wrapper.find('.v-chip')

    expect(!!chip).toBe(true)
  })

  it('should escape items in menu', async () => {
    const wrapper = mountFunction({
      propsData: {
        eager: true,
        items: ['<strong>foo</strong>'],
      },
    })

    const tileTitle = wrapper.find('.v-list-item__title')
    expect(tileTitle.html()).toMatchSnapshot()
  })

  it('should use value comparator', async () => {
    const wrapper = mountFunction({
      attachToDocument: true,
      propsData: {
        multiple: true,
        items: [
          { text: 'one', value: 1 },
          { text: 'two', value: 2 },
          { text: 'three', value: 3 },
        ],
        itemText: 'text',
        itemValue: 'value',
        valueComparator: (a, b) => Math.round(a) === Math.round(b),
        value: [3.1],
      },
    })

    expect(wrapper.vm.selectedItems).toHaveLength(1)
    expect(wrapper.vm.selectedItems[0].value).toBe(3)
  })

  it('should not open if readonly', async () => {
    const wrapper = mountFunction({
      propsData: {
        readonly: true,
        items: ['foo', 'bar'],
      },
    })

    wrapper.trigger('click')
    await wrapper.vm.$nextTick()
    expect(wrapper.vm.isMenuActive).toBe(false)

    wrapper.find('.v-input__append-inner').trigger('click')
    await wrapper.vm.$nextTick()
    expect(wrapper.vm.isMenuActive).toBe(false)
  })

  it('can use itemValue as function', async () => {
    const wrapper = mountFunction({
      attachToDocument: true,
      propsData: {
        multiple: true,
        items: [
          { text: 'one', v1: 'prop v1' },
          { text: 'two', v2: 'prop v2' },
          { text: 'three', v1: 'also prop v1' },
        ],
        itemText: 'text',
        itemValue: item => item.hasOwnProperty('v1') ? item.v1 : item.v2,
        value: ['prop v1', 'prop v2'],
      },
    })

    expect(wrapper.vm.selectedItems).toHaveLength(2)
    expect(wrapper.vm.getValue(wrapper.vm.selectedItems[0])).toBe('prop v1')
    expect(wrapper.vm.getValue(wrapper.vm.selectedItems[1])).toBe('prop v2')
  })

  it('should work correctly with return-object', async () => {
    const wrapper = mountFunction({
      attachToDocument: true,
      propsData: {
        multiple: false,
        returnObject: true,
        items: [
          { text: 'one', value: { x: [1, 2], y: ['a', 'b'] } },
          { text: 'two', value: { x: [3, 4], y: ['a', 'b'] } },
          { text: 'three', value: { x: [1, 2], y: ['a', 'c'] } },
        ],
        itemText: 'text',
        itemValue: 'value',
        value: { text: 'two', value: { x: [3, 4], y: ['a', 'b'] } },
      },
    })

    expect(wrapper.vm.selectedItems).toHaveLength(1)
    expect(wrapper.vm.internalValue).toEqual({ text: 'two', value: { x: [3, 4], y: ['a', 'b'] } })
  })

  it('should work correctly with return-object [multiple]', async () => {
    const wrapper = mountFunction({
      attachToDocument: true,
      propsData: {
        multiple: true,
        returnObject: true,
        items: [
          { text: 'one', value: { x: [1, 2], y: ['a', 'b'] } },
          { text: 'two', value: { x: [3, 4], y: ['a', 'b'] } },
          { text: 'three', value: { x: [1, 2], y: ['a', 'c'] } },
        ],
        itemText: 'text',
        itemValue: 'value',
        value: [
          { text: 'two', value: { x: [3, 4], y: ['a', 'b'] } },
          { text: 'one', value: { x: [1, 2], y: ['a', 'b'] } },
        ],
      },
    })

    expect(wrapper.vm.selectedItems).toHaveLength(2)
    expect(wrapper.vm.internalValue[0]).toEqual({ text: 'two', value: { x: [3, 4], y: ['a', 'b'] } })
    expect(wrapper.vm.internalValue[1]).toEqual({ text: 'one', value: { x: [1, 2], y: ['a', 'b'] } })
  })

  it('should provide the correct default value', () => {
    const wrapper = mountFunction()

    expect(wrapper.vm.internalValue).toBeUndefined()

    const wrapper2 = mountFunction({
      propsData: { multiple: true },
    })

    expect(wrapper2.vm.internalValue).toEqual([])
  })

  it('should use slotted no-data', () => {
    const wrapper = mountFunction({
      propsData: {
        eager: true,
        items: ['foo'],
      },
      slots: {
        'no-data': [{
          render: h => h('div', 'foo'),
        }],
      },
    })

    const list = wrapper.find('.v-list')

    expect(wrapper.vm.$slots['no-data']).toBeTruthy()
    expect(list.html()).toMatchSnapshot()
  })

  it('should change autocomplete attribute', () => {
    const wrapper = mountFunction({
      attrs: {
        autocomplete: 'on',
      },
    })

    expect(wrapper.vm.$attrs.autocomplete).toBe('on')
  })

  // Based on issue: https://github.com/vuetifyjs/vuetify/issues/12769
  it('should cycle through selected items as per kep up & down without closing hosting menu dialog', async () => {
    const items = ['Foo', 'Bar', 'Fizz', 'Buzz']

    const dialogClickOutside = jest.fn()

    const dialogWrapper = mount(VDialog, {
      slots: {
        default: {
          render: h => h(VSelect, {
            props: {
              items,
            },
          }),
        },
      },
      propsData: {
        value: false,
        fullscreen: true,
      },
      mocks: {
        $vuetify: {
          lang: {
            t: (val: string) => val,
          },
          theme: {
            dark: false,
          },
          breakpoint: {},
        },
      },
    }) as Wrapper<InstanceType<typeof VDialog>>

    dialogWrapper.vm.$on('click:outside', dialogClickOutside)

    // Open dialog
    dialogWrapper.setProps({ value: true })
    await dialogWrapper.vm.$nextTick()

    // Confirm Dialog is open
    expect(dialogWrapper.vm.isActive).toBe(true)

    const selectWrapper = dialogWrapper.find({ name: 'v-select' }) as Wrapper<Instance>

    // Press key down twice to move selected item from null to Bar
    const keyDownEvent = new KeyboardEvent('keydown', { keyCode: keyCodes.down })
    selectWrapper.vm.onKeyDown(keyDownEvent)
    await waitAnimationFrame()
    selectWrapper.vm.onKeyDown(keyDownEvent)
    await waitAnimationFrame()
    expect(selectWrapper.vm.internalValue).toBe('Bar')

    // Press key up once to move selected item from Bar to Foo
    const keyUpEvent = new KeyboardEvent('keyup', { keyCode: keyCodes.up })
    selectWrapper.vm.onKeyDown(keyUpEvent)
    await waitAnimationFrame()
    expect(selectWrapper.vm.internalValue).toBe('Foo')

    // Confirm dialog click outside event has not been called
    expect(dialogClickOutside).toHaveBeenCalledTimes(0)
    // Confirm dialog is still open
    expect(dialogWrapper.vm.isActive).toBe(true)
  })
})<|MERGE_RESOLUTION|>--- conflicted
+++ resolved
@@ -5,22 +5,13 @@
 // import Vue from 'vue'
 
 // Components
-<<<<<<< HEAD
 // import VSelect from '../VSelect'
+// import VDialog from '../../VDialog/VDialog'
 // import {
 //   VListItem,
 //   VListItemTitle,
 //   VListItemContent,
 // } from '../../VList'
-=======
-import VSelect from '../VSelect'
-import VDialog from '../../VDialog/VDialog'
-import {
-  VListItem,
-  VListItemTitle,
-  VListItemContent,
-} from '../../VList'
->>>>>>> 913ab172
 
 // Utilities
 import {
