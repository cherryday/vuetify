--- conflicted
+++ resolved
@@ -28,8 +28,8 @@
   { text: 'Iron (%)', value: 'iron' },
 ]
 
-<<<<<<< HEAD
 // Vue.prototype.$vuetify = {
+//   icons: {},
 //   rtl: false,
 //   lang: new Lang(preset),
 //   theme: {
@@ -37,17 +37,6 @@
 //   },
 // }
 // Vue.directive('ripple', ripple)
-=======
-Vue.prototype.$vuetify = {
-  icons: {},
-  rtl: false,
-  lang: new Lang(preset),
-  theme: {
-    dark: false,
-  },
-}
-Vue.directive('ripple', ripple)
->>>>>>> be8e7a77
 
 describe.skip('VDataTableHeader.ts', () => {
   type Instance = InstanceType<typeof VDataTableHeader>
