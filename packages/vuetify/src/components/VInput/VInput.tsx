--- conflicted
+++ resolved
@@ -20,6 +20,8 @@
   appendIcon: String,
   prependIcon: String,
   focused: Boolean,
+  error: Boolean,
+  disabled: Boolean,
   hideDetails: [Boolean, String] as PropType<boolean | 'auto'>,
   hint: String,
   messages: {
@@ -27,6 +29,7 @@
     default: () => ([]),
   },
   persistentHint: Boolean,
+  readonly: Boolean,
 
   ...makeDensityProps(),
 })
@@ -34,28 +37,7 @@
 export const VInput = defineComponent({
   name: 'VInput',
 
-<<<<<<< HEAD
-  props: {
-    appendIcon: String,
-    prependIcon: String,
-    focused: Boolean,
-    error: Boolean,
-    disabled: Boolean,
-    // TODO: implement auto
-    hideDetails: [Boolean, String] as PropType<boolean | 'auto'>,
-    hint: String,
-    messages: {
-      type: [Array, String],
-      default: () => ([]),
-    },
-    persistentHint: Boolean,
-    readonly: Boolean,
-
-    ...makeDensityProps(),
-  },
-=======
   props: makeVInputProps(),
->>>>>>> 33632397
 
   emits: {
     'click:prepend': (e: MouseEvent) => true,
