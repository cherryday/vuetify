--- conflicted
+++ resolved
@@ -4,7 +4,9 @@
 <div aria-expanded="false"
      class="v-treeview-node v-treeview-node--leaf v-treeview-node--click"
 >
-  <div class="v-treeview-node__root">
+  <div tabindex="0"
+       class="v-treeview-node__root"
+  >
     <div class="v-treeview-node__level">
     </div>
     <div class="v-treeview-node__content">
@@ -20,12 +22,9 @@
 <div aria-expanded="false"
      class="v-treeview-node v-treeview-node--leaf"
 >
-<<<<<<< HEAD
   <div tabindex="0"
        class="v-treeview-node__root"
   >
-=======
-  <div class="v-treeview-node__root">
     <div class="v-treeview-node__level">
     </div>
     <div class="v-treeview-node__content">
@@ -40,7 +39,9 @@
 <div aria-expanded="false"
      class="v-treeview-node v-treeview-node--leaf v-treeview-node--click v-treeview-node--disabled"
 >
-  <div class="v-treeview-node__root">
+  <div tabindex="0"
+       class="v-treeview-node__root"
+  >
     <div class="v-treeview-node__level">
     </div>
     <div class="v-treeview-node__content">
@@ -56,13 +57,14 @@
 <div aria-expanded="false"
      class="v-treeview-node v-treeview-node--click"
 >
-  <div class="v-treeview-node__root">
+  <div tabindex="0"
+       class="v-treeview-node__root"
+  >
     <i role="button"
        class="v-icon notranslate v-treeview-node__toggle v-icon--link material-icons theme--light"
     >
       arrow_drop_down
     </i>
->>>>>>> 9202d98c
     <div class="v-treeview-node__content">
       <div class="v-treeview-node__label">
         Child
@@ -130,15 +132,11 @@
 <div aria-expanded="false"
      class="v-treeview-node v-treeview-node--leaf"
 >
-<<<<<<< HEAD
   <div tabindex="0"
        class="v-treeview-node__root"
   >
-=======
-  <div class="v-treeview-node__root">
     <div class="v-treeview-node__level">
     </div>
->>>>>>> 9202d98c
     <div class="v-treeview-node__content">
       <div class="v-treeview-node__prepend">
         <div>
