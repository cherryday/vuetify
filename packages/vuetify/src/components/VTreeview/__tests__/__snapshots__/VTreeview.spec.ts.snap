// Jest Snapshot v1, https://goo.gl/fbAQLP

exports[`VTreeView.ts should filter items 1`] = `
<div class="v-treeview theme--light">
  <div aria-expanded="false"
       class="v-treeview-node v-treeview-node--leaf"
  >
<<<<<<< HEAD
    <div tabindex="0"
         class="v-treeview-node__root"
    >
=======
    <div class="v-treeview-node__root">
      <div class="v-treeview-node__level">
      </div>
>>>>>>> 9202d98c
      <div class="v-treeview-node__content">
        <div class="v-treeview-node__label">
          one
        </div>
      </div>
    </div>
  </div>
  <div aria-expanded="false"
       class="v-treeview-node v-treeview-node--leaf"
  >
<<<<<<< HEAD
    <div tabindex="0"
         class="v-treeview-node__root"
    >
=======
    <div class="v-treeview-node__root">
      <div class="v-treeview-node__level">
      </div>
>>>>>>> 9202d98c
      <div class="v-treeview-node__content">
        <div class="v-treeview-node__label">
          two
        </div>
      </div>
    </div>
  </div>
</div>
`;

exports[`VTreeView.ts should filter items 2`] = `
<div class="v-treeview theme--light">
  <div aria-expanded="false"
       class="v-treeview-node v-treeview-node--leaf v-treeview-node--excluded"
  >
<<<<<<< HEAD
    <div tabindex="0"
         class="v-treeview-node__root"
    >
=======
    <div class="v-treeview-node__root">
      <div class="v-treeview-node__level">
      </div>
>>>>>>> 9202d98c
      <div class="v-treeview-node__content">
        <div class="v-treeview-node__label">
          one
        </div>
      </div>
    </div>
  </div>
  <div aria-expanded="false"
       class="v-treeview-node v-treeview-node--leaf"
  >
<<<<<<< HEAD
    <div tabindex="0"
         class="v-treeview-node__root"
    >
=======
    <div class="v-treeview-node__root">
      <div class="v-treeview-node__level">
      </div>
>>>>>>> 9202d98c
      <div class="v-treeview-node__content">
        <div class="v-treeview-node__label">
          two
        </div>
      </div>
    </div>
  </div>
</div>
`;

exports[`VTreeView.ts should filter items using custom item filter 1`] = `
<div class="v-treeview theme--light">
  <div aria-expanded="false"
       class="v-treeview-node v-treeview-node--leaf v-treeview-node--excluded"
  >
<<<<<<< HEAD
    <div tabindex="0"
         class="v-treeview-node__root"
    >
=======
    <div class="v-treeview-node__root">
      <div class="v-treeview-node__level">
      </div>
>>>>>>> 9202d98c
      <div class="v-treeview-node__content">
        <div class="v-treeview-node__label">
          one
        </div>
      </div>
    </div>
  </div>
  <div aria-expanded="false"
       class="v-treeview-node v-treeview-node--leaf v-treeview-node--excluded"
  >
<<<<<<< HEAD
    <div tabindex="0"
         class="v-treeview-node__root"
    >
=======
    <div class="v-treeview-node__root">
      <div class="v-treeview-node__level">
      </div>
>>>>>>> 9202d98c
      <div class="v-treeview-node__content">
        <div class="v-treeview-node__label">
          two
        </div>
      </div>
    </div>
  </div>
</div>
`;

exports[`VTreeView.ts should filter items using custom item filter 2`] = `
<div class="v-treeview theme--light">
  <div aria-expanded="false"
       class="v-treeview-node v-treeview-node--leaf"
  >
<<<<<<< HEAD
    <div tabindex="0"
         class="v-treeview-node__root"
    >
=======
    <div class="v-treeview-node__root">
      <div class="v-treeview-node__level">
      </div>
>>>>>>> 9202d98c
      <div class="v-treeview-node__content">
        <div class="v-treeview-node__label">
          one
        </div>
      </div>
    </div>
  </div>
  <div aria-expanded="false"
       class="v-treeview-node v-treeview-node--leaf v-treeview-node--excluded"
  >
<<<<<<< HEAD
    <div tabindex="0"
         class="v-treeview-node__root"
    >
=======
    <div class="v-treeview-node__root">
      <div class="v-treeview-node__level">
      </div>
>>>>>>> 9202d98c
      <div class="v-treeview-node__content">
        <div class="v-treeview-node__label">
          two
        </div>
      </div>
    </div>
  </div>
</div>
`;

exports[`VTreeView.ts should handle initial active/open/selected values when using return-object prop 1`] = `
<div class="v-treeview theme--light">
  <div aria-expanded="false"
       class="v-treeview-node v-treeview-node--leaf v-treeview-node--selected"
  >
    <div class="v-treeview-node__root">
      <div class="v-treeview-node__level">
      </div>
      <i role="button"
         class="v-icon notranslate v-treeview-node__checkbox v-icon--link material-icons theme--light accent--text"
      >
        $checkboxOn
      </i>
      <div class="v-treeview-node__content">
        <div class="v-treeview-node__label">
          One
        </div>
      </div>
    </div>
  </div>
  <div aria-expanded="true"
       class="v-treeview-node"
  >
    <div class="v-treeview-node__root">
      <i role="button"
         class="v-icon notranslate v-treeview-node__toggle v-icon--link material-icons theme--light v-treeview-node__toggle--open"
      >
        $subgroup
      </i>
      <i role="button"
         class="v-icon notranslate v-treeview-node__checkbox v-icon--link material-icons theme--light"
      >
        $checkboxOff
      </i>
      <div class="v-treeview-node__content">
        <div class="v-treeview-node__label">
          Two
        </div>
      </div>
    </div>
    <div class="v-treeview-node__children">
      <div aria-expanded="false"
           class="v-treeview-node v-treeview-node--leaf"
      >
        <div class="v-treeview-node__root v-treeview-node--active primary--text">
          <div class="v-treeview-node__level">
          </div>
          <div class="v-treeview-node__level">
          </div>
          <i role="button"
             class="v-icon notranslate v-treeview-node__checkbox v-icon--link material-icons theme--light"
          >
            $checkboxOff
          </i>
          <div class="v-treeview-node__content">
            <div class="v-treeview-node__label">
              Three
            </div>
          </div>
        </div>
      </div>
    </div>
  </div>
</div>
`;

exports[`VTreeView.ts should handle replacing items with new array of equal length 1`] = `
<div class="v-treeview theme--light">
  <div aria-expanded="false"
       class="v-treeview-node v-treeview-node--leaf"
  >
<<<<<<< HEAD
    <div tabindex="0"
         class="v-treeview-node__root"
    >
=======
    <div class="v-treeview-node__root">
      <div class="v-treeview-node__level">
      </div>
>>>>>>> 9202d98c
      <div class="v-treeview-node__content">
        <div class="v-treeview-node__label">
          one
        </div>
      </div>
    </div>
  </div>
  <div aria-expanded="false"
       class="v-treeview-node v-treeview-node--leaf"
  >
<<<<<<< HEAD
    <div tabindex="0"
         class="v-treeview-node__root"
    >
=======
    <div class="v-treeview-node__root">
      <div class="v-treeview-node__level">
      </div>
>>>>>>> 9202d98c
      <div class="v-treeview-node__content">
        <div class="v-treeview-node__label">
          two
        </div>
      </div>
    </div>
  </div>
</div>
`;

exports[`VTreeView.ts should handle replacing items with new array of equal length 2`] = `
<div class="v-treeview theme--light">
  <div aria-expanded="false"
       class="v-treeview-node v-treeview-node--leaf"
  >
<<<<<<< HEAD
    <div tabindex="0"
         class="v-treeview-node__root"
    >
=======
    <div class="v-treeview-node__root">
      <div class="v-treeview-node__level">
      </div>
>>>>>>> 9202d98c
      <div class="v-treeview-node__content">
        <div class="v-treeview-node__label">
          one
        </div>
      </div>
    </div>
  </div>
  <div aria-expanded="false"
       class="v-treeview-node v-treeview-node--leaf"
  >
<<<<<<< HEAD
    <div tabindex="0"
         class="v-treeview-node__root"
    >
=======
    <div class="v-treeview-node__root">
      <div class="v-treeview-node__level">
      </div>
>>>>>>> 9202d98c
      <div class="v-treeview-node__content">
        <div class="v-treeview-node__label">
          three
        </div>
      </div>
    </div>
  </div>
</div>
`;

exports[`VTreeView.ts should load children when expanding 1`] = `
<div class="v-treeview theme--light">
  <div aria-expanded="false"
       class="v-treeview-node"
  >
    <div tabindex="0"
         class="v-treeview-node__root"
    >
      <i role="button"
         class="v-icon notranslate v-treeview-node__toggle v-icon--link material-icons theme--light"
      >
        $subgroup
      </i>
      <div class="v-treeview-node__content">
        <div class="v-treeview-node__label">
          Root
        </div>
      </div>
    </div>
  </div>
</div>
`;

exports[`VTreeView.ts should load children when expanding 2`] = `
<div class="v-treeview theme--light">
  <div aria-expanded="true"
       class="v-treeview-node"
  >
    <div tabindex="0"
         class="v-treeview-node__root"
    >
      <i role="button"
         class="v-icon notranslate v-treeview-node__toggle v-icon--link material-icons theme--light v-treeview-node__toggle--open"
      >
        $subgroup
      </i>
      <div class="v-treeview-node__content">
        <div class="v-treeview-node__label">
          Root
        </div>
      </div>
    </div>
    <div class="v-treeview-node__children">
      <div aria-expanded="false"
           class="v-treeview-node v-treeview-node--leaf"
      >
<<<<<<< HEAD
        <div tabindex="0"
             class="v-treeview-node__root"
        >
=======
        <div class="v-treeview-node__root">
          <div class="v-treeview-node__level">
          </div>
          <div class="v-treeview-node__level">
          </div>
>>>>>>> 9202d98c
          <div class="v-treeview-node__content">
            <div class="v-treeview-node__label">
              Child
            </div>
          </div>
        </div>
      </div>
    </div>
  </div>
</div>
`;

exports[`VTreeView.ts should load children when selecting, but not render 1`] = `
<div class="v-treeview theme--light">
  <div aria-expanded="false"
       class="v-treeview-node"
  >
    <div tabindex="0"
         class="v-treeview-node__root"
    >
      <i role="button"
         class="v-icon notranslate v-treeview-node__toggle v-icon--link material-icons theme--light"
      >
        $subgroup
      </i>
      <i role="button"
         class="v-icon notranslate v-treeview-node__checkbox v-icon--link material-icons theme--light"
      >
        $checkboxOff
      </i>
      <div class="v-treeview-node__content">
        <div class="v-treeview-node__label">
          Root
        </div>
      </div>
    </div>
  </div>
</div>
`;

exports[`VTreeView.ts should load children when selecting, but not render 2`] = `
<div class="v-treeview theme--light">
  <div aria-expanded="false"
       class="v-treeview-node v-treeview-node--selected"
  >
    <div tabindex="0"
         class="v-treeview-node__root"
    >
      <i role="button"
         class="v-icon notranslate v-treeview-node__toggle v-icon--link material-icons theme--light"
      >
        $subgroup
      </i>
      <i role="button"
         class="v-icon notranslate v-treeview-node__checkbox v-icon--link material-icons theme--light accent--text"
      >
        $checkboxOn
      </i>
      <div class="v-treeview-node__content">
        <div class="v-treeview-node__label">
          Root
        </div>
      </div>
    </div>
  </div>
</div>
`;

exports[`VTreeView.ts should not show expand icon when children is empty 1`] = `
<div class="v-treeview theme--light">
  <div aria-expanded="false"
       class="v-treeview-node v-treeview-node--leaf"
  >
<<<<<<< HEAD
    <div tabindex="0"
         class="v-treeview-node__root"
    >
=======
    <div class="v-treeview-node__root">
      <div class="v-treeview-node__level">
      </div>
>>>>>>> 9202d98c
      <div class="v-treeview-node__content">
        <div class="v-treeview-node__label">
        </div>
      </div>
    </div>
  </div>
</div>
`;

exports[`VTreeView.ts should open all children when using open-all prop 1`] = `
<div class="v-treeview theme--light">
  <div aria-expanded="true"
       class="v-treeview-node"
  >
    <div tabindex="0"
         class="v-treeview-node__root"
    >
      <i role="button"
         class="v-icon notranslate v-treeview-node__toggle v-icon--link material-icons theme--light v-treeview-node__toggle--open"
      >
        $subgroup
      </i>
      <div class="v-treeview-node__content">
        <div class="v-treeview-node__label">
          Root
        </div>
      </div>
    </div>
    <div class="v-treeview-node__children">
      <div aria-expanded="true"
           class="v-treeview-node"
      >
<<<<<<< HEAD
        <div tabindex="0"
             class="v-treeview-node__root"
        >
=======
        <div class="v-treeview-node__root">
          <div class="v-treeview-node__level">
          </div>
>>>>>>> 9202d98c
          <i role="button"
             class="v-icon notranslate v-treeview-node__toggle v-icon--link material-icons theme--light v-treeview-node__toggle--open"
          >
            $subgroup
          </i>
          <div class="v-treeview-node__content">
            <div class="v-treeview-node__label">
              Child
            </div>
          </div>
        </div>
        <div class="v-treeview-node__children">
          <div aria-expanded="false"
               class="v-treeview-node v-treeview-node--leaf"
          >
<<<<<<< HEAD
            <div tabindex="0"
                 class="v-treeview-node__root"
            >
=======
            <div class="v-treeview-node__root">
              <div class="v-treeview-node__level">
              </div>
              <div class="v-treeview-node__level">
              </div>
              <div class="v-treeview-node__level">
              </div>
>>>>>>> 9202d98c
              <div class="v-treeview-node__content">
                <div class="v-treeview-node__label">
                  Grandchild
                </div>
              </div>
            </div>
          </div>
        </div>
      </div>
      <div aria-expanded="false"
           class="v-treeview-node v-treeview-node--leaf"
      >
<<<<<<< HEAD
        <div tabindex="0"
             class="v-treeview-node__root"
        >
=======
        <div class="v-treeview-node__root">
          <div class="v-treeview-node__level">
          </div>
          <div class="v-treeview-node__level">
          </div>
>>>>>>> 9202d98c
          <div class="v-treeview-node__content">
            <div class="v-treeview-node__label">
              Child
            </div>
          </div>
        </div>
      </div>
    </div>
  </div>
</div>
`;

exports[`VTreeView.ts should react to open changes 1`] = `
<div class="v-treeview theme--light">
  <div aria-expanded="true"
       class="v-treeview-node"
  >
    <div tabindex="0"
         class="v-treeview-node__root"
    >
      <i role="button"
         class="v-icon notranslate v-treeview-node__toggle v-icon--link material-icons theme--light v-treeview-node__toggle--open"
      >
        $subgroup
      </i>
      <div class="v-treeview-node__content">
        <div class="v-treeview-node__label">
          Root
        </div>
      </div>
    </div>
    <div class="v-treeview-node__children">
      <div aria-expanded="true"
           class="v-treeview-node"
      >
<<<<<<< HEAD
        <div tabindex="0"
             class="v-treeview-node__root"
        >
=======
        <div class="v-treeview-node__root">
          <div class="v-treeview-node__level">
          </div>
>>>>>>> 9202d98c
          <i role="button"
             class="v-icon notranslate v-treeview-node__toggle v-icon--link material-icons theme--light v-treeview-node__toggle--open"
          >
            $subgroup
          </i>
          <div class="v-treeview-node__content">
            <div class="v-treeview-node__label">
              Child
            </div>
          </div>
        </div>
        <div class="v-treeview-node__children">
          <div aria-expanded="false"
               class="v-treeview-node v-treeview-node--leaf"
          >
<<<<<<< HEAD
            <div tabindex="0"
                 class="v-treeview-node__root"
            >
=======
            <div class="v-treeview-node__root">
              <div class="v-treeview-node__level">
              </div>
              <div class="v-treeview-node__level">
              </div>
              <div class="v-treeview-node__level">
              </div>
>>>>>>> 9202d98c
              <div class="v-treeview-node__content">
                <div class="v-treeview-node__label">
                  Grandchild
                </div>
              </div>
            </div>
          </div>
        </div>
      </div>
      <div aria-expanded="false"
           class="v-treeview-node v-treeview-node--leaf"
      >
<<<<<<< HEAD
        <div tabindex="0"
             class="v-treeview-node__root"
        >
=======
        <div class="v-treeview-node__root">
          <div class="v-treeview-node__level">
          </div>
          <div class="v-treeview-node__level">
          </div>
>>>>>>> 9202d98c
          <div class="v-treeview-node__content">
            <div class="v-treeview-node__label">
              Child
            </div>
          </div>
        </div>
      </div>
    </div>
  </div>
</div>
`;

exports[`VTreeView.ts should react to open changes 2`] = `
<div class="v-treeview theme--light">
  <div aria-expanded="true"
       class="v-treeview-node"
  >
    <div tabindex="0"
         class="v-treeview-node__root"
    >
      <i role="button"
         class="v-icon notranslate v-treeview-node__toggle v-icon--link material-icons theme--light v-treeview-node__toggle--open"
      >
        $subgroup
      </i>
      <div class="v-treeview-node__content">
        <div class="v-treeview-node__label">
          Root
        </div>
      </div>
    </div>
    <div class="v-treeview-node__children">
      <div aria-expanded="false"
           class="v-treeview-node"
      >
<<<<<<< HEAD
        <div tabindex="0"
             class="v-treeview-node__root"
        >
=======
        <div class="v-treeview-node__root">
          <div class="v-treeview-node__level">
          </div>
>>>>>>> 9202d98c
          <i role="button"
             class="v-icon notranslate v-treeview-node__toggle v-icon--link material-icons theme--light"
          >
            $subgroup
          </i>
          <div class="v-treeview-node__content">
            <div class="v-treeview-node__label">
              Child
            </div>
          </div>
        </div>
      </div>
      <div aria-expanded="false"
           class="v-treeview-node v-treeview-node--leaf"
      >
<<<<<<< HEAD
        <div tabindex="0"
             class="v-treeview-node__root"
        >
=======
        <div class="v-treeview-node__root">
          <div class="v-treeview-node__level">
          </div>
          <div class="v-treeview-node__level">
          </div>
>>>>>>> 9202d98c
          <div class="v-treeview-node__content">
            <div class="v-treeview-node__label">
              Child
            </div>
          </div>
        </div>
      </div>
    </div>
  </div>
</div>
`;

exports[`VTreeView.ts should react to open changes 3`] = `
<div class="v-treeview theme--light">
  <div aria-expanded="true"
       class="v-treeview-node"
  >
    <div tabindex="0"
         class="v-treeview-node__root"
    >
      <i role="button"
         class="v-icon notranslate v-treeview-node__toggle v-icon--link material-icons theme--light v-treeview-node__toggle--open"
      >
        $subgroup
      </i>
      <div class="v-treeview-node__content">
        <div class="v-treeview-node__label">
          Root
        </div>
      </div>
    </div>
    <div class="v-treeview-node__children">
      <div aria-expanded="true"
           class="v-treeview-node"
      >
<<<<<<< HEAD
        <div tabindex="0"
             class="v-treeview-node__root"
        >
=======
        <div class="v-treeview-node__root">
          <div class="v-treeview-node__level">
          </div>
>>>>>>> 9202d98c
          <i role="button"
             class="v-icon notranslate v-treeview-node__toggle v-icon--link material-icons theme--light v-treeview-node__toggle--open"
          >
            $subgroup
          </i>
          <div class="v-treeview-node__content">
            <div class="v-treeview-node__label">
              Child
            </div>
          </div>
        </div>
        <div class="v-treeview-node__children">
          <div aria-expanded="false"
               class="v-treeview-node v-treeview-node--leaf"
          >
<<<<<<< HEAD
            <div tabindex="0"
                 class="v-treeview-node__root"
            >
=======
            <div class="v-treeview-node__root">
              <div class="v-treeview-node__level">
              </div>
              <div class="v-treeview-node__level">
              </div>
              <div class="v-treeview-node__level">
              </div>
>>>>>>> 9202d98c
              <div class="v-treeview-node__content">
                <div class="v-treeview-node__label">
                  Grandchild
                </div>
              </div>
            </div>
          </div>
        </div>
      </div>
      <div aria-expanded="false"
           class="v-treeview-node v-treeview-node--leaf"
      >
<<<<<<< HEAD
        <div tabindex="0"
             class="v-treeview-node__root"
        >
=======
        <div class="v-treeview-node__root">
          <div class="v-treeview-node__level">
          </div>
          <div class="v-treeview-node__level">
          </div>
>>>>>>> 9202d98c
          <div class="v-treeview-node__content">
            <div class="v-treeview-node__label">
              Child
            </div>
          </div>
        </div>
      </div>
    </div>
  </div>
</div>
`;

exports[`VTreeView.ts should react to open changes 4`] = `
<div class="v-treeview theme--light">
  <div aria-expanded="false"
       class="v-treeview-node"
  >
    <div tabindex="0"
         class="v-treeview-node__root"
    >
      <i role="button"
         class="v-icon notranslate v-treeview-node__toggle v-icon--link material-icons theme--light"
      >
        $subgroup
      </i>
      <div class="v-treeview-node__content">
        <div class="v-treeview-node__label">
          Root
        </div>
      </div>
    </div>
  </div>
</div>
`;

exports[`VTreeView.ts should recalculate tree when loading async children using custom key 1`] = `
<div class="v-treeview theme--light">
  <div aria-expanded="true"
       class="v-treeview-node"
  >
    <div tabindex="0"
         class="v-treeview-node__root"
    >
      <i role="button"
         class="v-icon notranslate v-treeview-node__toggle v-icon--link material-icons theme--light v-treeview-node__toggle--open"
      >
        $subgroup
      </i>
      <div class="v-treeview-node__content">
        <div class="v-treeview-node__label">
          One
        </div>
      </div>
    </div>
    <div class="v-treeview-node__children">
      <div aria-expanded="false"
           class="v-treeview-node v-treeview-node--leaf"
      >
<<<<<<< HEAD
        <div tabindex="0"
             class="v-treeview-node__root"
        >
=======
        <div class="v-treeview-node__root">
          <div class="v-treeview-node__level">
          </div>
          <div class="v-treeview-node__level">
          </div>
>>>>>>> 9202d98c
          <div class="v-treeview-node__content">
            <div class="v-treeview-node__label">
              Two
            </div>
          </div>
        </div>
      </div>
    </div>
  </div>
</div>
`;

exports[`VTreeView.ts should remove old nodes 1`] = `
<div class="v-treeview theme--light">
  <div aria-expanded="false"
       class="v-treeview-node v-treeview-node--leaf"
  >
<<<<<<< HEAD
    <div tabindex="0"
         class="v-treeview-node__root"
    >
=======
    <div class="v-treeview-node__root">
      <div class="v-treeview-node__level">
      </div>
>>>>>>> 9202d98c
      <div class="v-treeview-node__content">
        <div class="v-treeview-node__label">
          one
        </div>
      </div>
    </div>
  </div>
  <div aria-expanded="false"
       class="v-treeview-node v-treeview-node--leaf"
  >
<<<<<<< HEAD
    <div tabindex="0"
         class="v-treeview-node__root"
    >
=======
    <div class="v-treeview-node__root">
      <div class="v-treeview-node__level">
      </div>
>>>>>>> 9202d98c
      <div class="v-treeview-node__content">
        <div class="v-treeview-node__label">
          two
        </div>
      </div>
    </div>
  </div>
</div>
`;

exports[`VTreeView.ts should remove old nodes 2`] = `
<div class="v-treeview theme--light">
  <div aria-expanded="false"
       class="v-treeview-node v-treeview-node--leaf"
  >
<<<<<<< HEAD
    <div tabindex="0"
         class="v-treeview-node__root"
    >
=======
    <div class="v-treeview-node__root">
      <div class="v-treeview-node__level">
      </div>
>>>>>>> 9202d98c
      <div class="v-treeview-node__content">
        <div class="v-treeview-node__label">
          one
        </div>
      </div>
    </div>
  </div>
</div>
`;

exports[`VTreeView.ts should remove old nodes 3`] = `
<div class="v-treeview theme--light">
  <div aria-expanded="false"
       class="v-treeview-node v-treeview-node--leaf"
  >
<<<<<<< HEAD
    <div tabindex="0"
         class="v-treeview-node__root"
    >
=======
    <div class="v-treeview-node__root">
      <div class="v-treeview-node__level">
      </div>
>>>>>>> 9202d98c
      <div class="v-treeview-node__content">
        <div class="v-treeview-node__label">
          one
        </div>
      </div>
    </div>
  </div>
  <div aria-expanded="false"
       class="v-treeview-node v-treeview-node--leaf"
  >
<<<<<<< HEAD
    <div tabindex="0"
         class="v-treeview-node__root"
    >
=======
    <div class="v-treeview-node__root">
      <div class="v-treeview-node__level">
      </div>
>>>>>>> 9202d98c
      <div class="v-treeview-node__content">
        <div class="v-treeview-node__label">
          three
        </div>
      </div>
    </div>
  </div>
</div>
`;

exports[`VTreeView.ts should render items 1`] = `
<div class="v-treeview theme--light">
  <div aria-expanded="false"
       class="v-treeview-node"
  >
    <div tabindex="0"
         class="v-treeview-node__root"
    >
      <i role="button"
         class="v-icon notranslate v-treeview-node__toggle v-icon--link material-icons theme--light"
      >
        $subgroup
      </i>
      <div class="v-treeview-node__content">
        <div class="v-treeview-node__label">
          Root
        </div>
      </div>
    </div>
  </div>
</div>
`;

exports[`VTreeView.ts should render items in dense mode 1`] = `
<div class="v-treeview v-treeview--dense theme--light">
  <div aria-expanded="false"
       class="v-treeview-node"
  >
    <div tabindex="0"
         class="v-treeview-node__root"
    >
      <i role="button"
         class="v-icon notranslate v-treeview-node__toggle v-icon--link material-icons theme--light"
      >
        $subgroup
      </i>
      <div class="v-treeview-node__content">
        <div class="v-treeview-node__label">
          Root
        </div>
      </div>
    </div>
  </div>
</div>
`;

exports[`VTreeView.ts should select all leaf nodes 1`] = `
<div class="v-treeview theme--light">
  <div aria-expanded="false"
       class="v-treeview-node v-treeview-node--selected"
  >
    <div tabindex="0"
         class="v-treeview-node__root"
    >
      <i role="button"
         class="v-icon notranslate v-treeview-node__toggle v-icon--link material-icons theme--light"
      >
        arrow_drop_down
      </i>
      <i role="button"
         class="v-icon notranslate v-treeview-node__checkbox v-icon--link material-icons theme--light accent--text"
      >
        check_box
      </i>
      <div class="v-treeview-node__content">
        <div class="v-treeview-node__label">
          Root
        </div>
      </div>
    </div>
  </div>
</div>
`;

exports[`VTreeView.ts should select only leaf nodes 1`] = `
<div class="v-treeview theme--light">
  <div aria-expanded="true"
       class="v-treeview-node"
  >
    <div tabindex="0"
         class="v-treeview-node__root"
    >
      <i role="button"
         class="v-icon notranslate v-treeview-node__toggle v-icon--link material-icons theme--light v-treeview-node__toggle--open"
      >
        arrow_drop_down
      </i>
      <i role="button"
         class="v-icon notranslate v-treeview-node__checkbox v-icon--link material-icons theme--light"
      >
        $checkboxIndeterminate
      </i>
      <div class="v-treeview-node__content">
        <div class="v-treeview-node__label">
          Root
        </div>
      </div>
    </div>
    <div class="v-treeview-node__children">
      <div aria-expanded="false"
           class="v-treeview-node"
      >
        <div tabindex="0"
             class="v-treeview-node__root"
        >
          <i role="button"
             class="v-icon notranslate v-treeview-node__toggle v-icon--link material-icons theme--light"
          >
            arrow_drop_down
          </i>
          <i role="button"
             class="v-icon notranslate v-treeview-node__checkbox v-icon--link material-icons theme--light"
          >
            check_box_outline_blank
          </i>
          <div class="v-treeview-node__content">
            <div class="v-treeview-node__label">
              Child
            </div>
          </div>
        </div>
      </div>
      <div aria-expanded="false"
           class="v-treeview-node v-treeview-node--leaf v-treeview-node--selected"
      >
        <div tabindex="0"
             class="v-treeview-node__root"
        >
          <i role="button"
             class="v-icon notranslate v-treeview-node__checkbox v-icon--link material-icons theme--light accent--text"
          >
            check_box
          </i>
          <div class="v-treeview-node__content">
            <div class="v-treeview-node__label">
              Child
            </div>
          </div>
        </div>
      </div>
    </div>
  </div>
</div>
`;

exports[`VTreeView.ts should select only root node 1`] = `
<div class="v-treeview theme--light">
  <div aria-expanded="false"
       class="v-treeview-node v-treeview-node--selected"
  >
    <div tabindex="0"
         class="v-treeview-node__root"
    >
      <i role="button"
         class="v-icon notranslate v-treeview-node__toggle v-icon--link material-icons theme--light"
      >
        arrow_drop_down
      </i>
      <i role="button"
         class="v-icon notranslate v-treeview-node__checkbox v-icon--link material-icons theme--light accent--text"
      >
        check_box
      </i>
      <div class="v-treeview-node__content">
        <div class="v-treeview-node__label">
          Root
        </div>
      </div>
    </div>
  </div>
</div>
`;

exports[`VTreeView.ts should show expand icon when children is empty and load-children prop used 1`] = `
<div class="v-treeview theme--light">
  <div aria-expanded="false"
       class="v-treeview-node"
  >
    <div tabindex="0"
         class="v-treeview-node__root"
    >
      <i role="button"
         class="v-icon notranslate v-treeview-node__toggle v-icon--link material-icons theme--light"
      >
        $subgroup
      </i>
      <div class="v-treeview-node__content">
        <div class="v-treeview-node__label">
        </div>
      </div>
    </div>
  </div>
</div>
`;

exports[`VTreeView.ts should update selection when selected prop changes 1`] = `
<div class="v-treeview theme--light">
  <div aria-expanded="false"
       class="v-treeview-node"
  >
    <div tabindex="0"
         class="v-treeview-node__root"
    >
      <i role="button"
         class="v-icon notranslate v-treeview-node__toggle v-icon--link material-icons theme--light"
      >
        $subgroup
      </i>
      <i role="button"
         class="v-icon notranslate v-treeview-node__checkbox v-icon--link material-icons theme--light"
      >
        $checkboxOff
      </i>
      <div class="v-treeview-node__content">
        <div class="v-treeview-node__label">
          Root
        </div>
      </div>
    </div>
  </div>
</div>
`;

exports[`VTreeView.ts should update selection when selected prop changes 2`] = `
<div class="v-treeview theme--light">
  <div aria-expanded="true"
       class="v-treeview-node v-treeview-node--selected"
  >
    <div tabindex="0"
         class="v-treeview-node__root"
    >
      <i role="button"
         class="v-icon notranslate v-treeview-node__toggle v-icon--link material-icons theme--light v-treeview-node__toggle--open"
      >
        $subgroup
      </i>
      <i role="button"
         class="v-icon notranslate v-treeview-node__checkbox v-icon--link material-icons theme--light accent--text"
      >
        $checkboxOn
      </i>
      <div class="v-treeview-node__content">
        <div class="v-treeview-node__label">
          Root
        </div>
      </div>
    </div>
    <div class="v-treeview-node__children">
      <div aria-expanded="false"
           class="v-treeview-node v-treeview-node--leaf v-treeview-node--selected"
      >
<<<<<<< HEAD
        <div tabindex="0"
             class="v-treeview-node__root"
        >
=======
        <div class="v-treeview-node__root">
          <div class="v-treeview-node__level">
          </div>
          <div class="v-treeview-node__level">
          </div>
>>>>>>> 9202d98c
          <i role="button"
             class="v-icon notranslate v-treeview-node__checkbox v-icon--link material-icons theme--light accent--text"
          >
            $checkboxOn
          </i>
          <div class="v-treeview-node__content">
            <div class="v-treeview-node__label">
              Child
            </div>
          </div>
        </div>
      </div>
    </div>
  </div>
</div>
`;

exports[`VTreeView.ts should update selection when selected prop changes 3`] = `
<div class="v-treeview theme--light">
  <div aria-expanded="true"
       class="v-treeview-node"
  >
    <div tabindex="0"
         class="v-treeview-node__root"
    >
      <i role="button"
         class="v-icon notranslate v-treeview-node__toggle v-icon--link material-icons theme--light v-treeview-node__toggle--open"
      >
        $subgroup
      </i>
      <i role="button"
         class="v-icon notranslate v-treeview-node__checkbox v-icon--link material-icons theme--light"
      >
        $checkboxOff
      </i>
      <div class="v-treeview-node__content">
        <div class="v-treeview-node__label">
          Root
        </div>
      </div>
    </div>
    <div class="v-treeview-node__children">
      <div aria-expanded="false"
           class="v-treeview-node v-treeview-node--leaf"
      >
<<<<<<< HEAD
        <div tabindex="0"
             class="v-treeview-node__root"
        >
=======
        <div class="v-treeview-node__root">
          <div class="v-treeview-node__level">
          </div>
          <div class="v-treeview-node__level">
          </div>
>>>>>>> 9202d98c
          <i role="button"
             class="v-icon notranslate v-treeview-node__checkbox v-icon--link material-icons theme--light"
          >
            $checkboxOff
          </i>
          <div class="v-treeview-node__content">
            <div class="v-treeview-node__label">
              Child
            </div>
          </div>
        </div>
      </div>
    </div>
  </div>
</div>
`;<|MERGE_RESOLUTION|>--- conflicted
+++ resolved
@@ -5,15 +5,11 @@
   <div aria-expanded="false"
        class="v-treeview-node v-treeview-node--leaf"
   >
-<<<<<<< HEAD
-    <div tabindex="0"
-         class="v-treeview-node__root"
-    >
-=======
-    <div class="v-treeview-node__root">
-      <div class="v-treeview-node__level">
-      </div>
->>>>>>> 9202d98c
+    <div tabindex="0"
+         class="v-treeview-node__root"
+    >
+      <div class="v-treeview-node__level">
+      </div>
       <div class="v-treeview-node__content">
         <div class="v-treeview-node__label">
           one
@@ -24,15 +20,11 @@
   <div aria-expanded="false"
        class="v-treeview-node v-treeview-node--leaf"
   >
-<<<<<<< HEAD
-    <div tabindex="0"
-         class="v-treeview-node__root"
-    >
-=======
-    <div class="v-treeview-node__root">
-      <div class="v-treeview-node__level">
-      </div>
->>>>>>> 9202d98c
+    <div tabindex="0"
+         class="v-treeview-node__root"
+    >
+      <div class="v-treeview-node__level">
+      </div>
       <div class="v-treeview-node__content">
         <div class="v-treeview-node__label">
           two
@@ -48,15 +40,11 @@
   <div aria-expanded="false"
        class="v-treeview-node v-treeview-node--leaf v-treeview-node--excluded"
   >
-<<<<<<< HEAD
-    <div tabindex="0"
-         class="v-treeview-node__root"
-    >
-=======
-    <div class="v-treeview-node__root">
-      <div class="v-treeview-node__level">
-      </div>
->>>>>>> 9202d98c
+    <div tabindex="0"
+         class="v-treeview-node__root"
+    >
+      <div class="v-treeview-node__level">
+      </div>
       <div class="v-treeview-node__content">
         <div class="v-treeview-node__label">
           one
@@ -67,15 +55,11 @@
   <div aria-expanded="false"
        class="v-treeview-node v-treeview-node--leaf"
   >
-<<<<<<< HEAD
-    <div tabindex="0"
-         class="v-treeview-node__root"
-    >
-=======
-    <div class="v-treeview-node__root">
-      <div class="v-treeview-node__level">
-      </div>
->>>>>>> 9202d98c
+    <div tabindex="0"
+         class="v-treeview-node__root"
+    >
+      <div class="v-treeview-node__level">
+      </div>
       <div class="v-treeview-node__content">
         <div class="v-treeview-node__label">
           two
@@ -91,15 +75,11 @@
   <div aria-expanded="false"
        class="v-treeview-node v-treeview-node--leaf v-treeview-node--excluded"
   >
-<<<<<<< HEAD
-    <div tabindex="0"
-         class="v-treeview-node__root"
-    >
-=======
-    <div class="v-treeview-node__root">
-      <div class="v-treeview-node__level">
-      </div>
->>>>>>> 9202d98c
+    <div tabindex="0"
+         class="v-treeview-node__root"
+    >
+      <div class="v-treeview-node__level">
+      </div>
       <div class="v-treeview-node__content">
         <div class="v-treeview-node__label">
           one
@@ -110,15 +90,11 @@
   <div aria-expanded="false"
        class="v-treeview-node v-treeview-node--leaf v-treeview-node--excluded"
   >
-<<<<<<< HEAD
-    <div tabindex="0"
-         class="v-treeview-node__root"
-    >
-=======
-    <div class="v-treeview-node__root">
-      <div class="v-treeview-node__level">
-      </div>
->>>>>>> 9202d98c
+    <div tabindex="0"
+         class="v-treeview-node__root"
+    >
+      <div class="v-treeview-node__level">
+      </div>
       <div class="v-treeview-node__content">
         <div class="v-treeview-node__label">
           two
@@ -134,15 +110,11 @@
   <div aria-expanded="false"
        class="v-treeview-node v-treeview-node--leaf"
   >
-<<<<<<< HEAD
-    <div tabindex="0"
-         class="v-treeview-node__root"
-    >
-=======
-    <div class="v-treeview-node__root">
-      <div class="v-treeview-node__level">
-      </div>
->>>>>>> 9202d98c
+    <div tabindex="0"
+         class="v-treeview-node__root"
+    >
+      <div class="v-treeview-node__level">
+      </div>
       <div class="v-treeview-node__content">
         <div class="v-treeview-node__label">
           one
@@ -153,15 +125,11 @@
   <div aria-expanded="false"
        class="v-treeview-node v-treeview-node--leaf v-treeview-node--excluded"
   >
-<<<<<<< HEAD
-    <div tabindex="0"
-         class="v-treeview-node__root"
-    >
-=======
-    <div class="v-treeview-node__root">
-      <div class="v-treeview-node__level">
-      </div>
->>>>>>> 9202d98c
+    <div tabindex="0"
+         class="v-treeview-node__root"
+    >
+      <div class="v-treeview-node__level">
+      </div>
       <div class="v-treeview-node__content">
         <div class="v-treeview-node__label">
           two
@@ -177,7 +145,9 @@
   <div aria-expanded="false"
        class="v-treeview-node v-treeview-node--leaf v-treeview-node--selected"
   >
-    <div class="v-treeview-node__root">
+    <div tabindex="0"
+         class="v-treeview-node__root"
+    >
       <div class="v-treeview-node__level">
       </div>
       <i role="button"
@@ -195,7 +165,9 @@
   <div aria-expanded="true"
        class="v-treeview-node"
   >
-    <div class="v-treeview-node__root">
+    <div tabindex="0"
+         class="v-treeview-node__root"
+    >
       <i role="button"
          class="v-icon notranslate v-treeview-node__toggle v-icon--link material-icons theme--light v-treeview-node__toggle--open"
       >
@@ -216,7 +188,9 @@
       <div aria-expanded="false"
            class="v-treeview-node v-treeview-node--leaf"
       >
-        <div class="v-treeview-node__root v-treeview-node--active primary--text">
+        <div tabindex="0"
+             class="v-treeview-node__root v-treeview-node--active primary--text"
+        >
           <div class="v-treeview-node__level">
           </div>
           <div class="v-treeview-node__level">
@@ -243,15 +217,11 @@
   <div aria-expanded="false"
        class="v-treeview-node v-treeview-node--leaf"
   >
-<<<<<<< HEAD
-    <div tabindex="0"
-         class="v-treeview-node__root"
-    >
-=======
-    <div class="v-treeview-node__root">
-      <div class="v-treeview-node__level">
-      </div>
->>>>>>> 9202d98c
+    <div tabindex="0"
+         class="v-treeview-node__root"
+    >
+      <div class="v-treeview-node__level">
+      </div>
       <div class="v-treeview-node__content">
         <div class="v-treeview-node__label">
           one
@@ -262,15 +232,11 @@
   <div aria-expanded="false"
        class="v-treeview-node v-treeview-node--leaf"
   >
-<<<<<<< HEAD
-    <div tabindex="0"
-         class="v-treeview-node__root"
-    >
-=======
-    <div class="v-treeview-node__root">
-      <div class="v-treeview-node__level">
-      </div>
->>>>>>> 9202d98c
+    <div tabindex="0"
+         class="v-treeview-node__root"
+    >
+      <div class="v-treeview-node__level">
+      </div>
       <div class="v-treeview-node__content">
         <div class="v-treeview-node__label">
           two
@@ -286,15 +252,11 @@
   <div aria-expanded="false"
        class="v-treeview-node v-treeview-node--leaf"
   >
-<<<<<<< HEAD
-    <div tabindex="0"
-         class="v-treeview-node__root"
-    >
-=======
-    <div class="v-treeview-node__root">
-      <div class="v-treeview-node__level">
-      </div>
->>>>>>> 9202d98c
+    <div tabindex="0"
+         class="v-treeview-node__root"
+    >
+      <div class="v-treeview-node__level">
+      </div>
       <div class="v-treeview-node__content">
         <div class="v-treeview-node__label">
           one
@@ -305,15 +267,11 @@
   <div aria-expanded="false"
        class="v-treeview-node v-treeview-node--leaf"
   >
-<<<<<<< HEAD
-    <div tabindex="0"
-         class="v-treeview-node__root"
-    >
-=======
-    <div class="v-treeview-node__root">
-      <div class="v-treeview-node__level">
-      </div>
->>>>>>> 9202d98c
+    <div tabindex="0"
+         class="v-treeview-node__root"
+    >
+      <div class="v-treeview-node__level">
+      </div>
       <div class="v-treeview-node__content">
         <div class="v-treeview-node__label">
           three
@@ -370,17 +328,13 @@
       <div aria-expanded="false"
            class="v-treeview-node v-treeview-node--leaf"
       >
-<<<<<<< HEAD
-        <div tabindex="0"
-             class="v-treeview-node__root"
-        >
-=======
-        <div class="v-treeview-node__root">
-          <div class="v-treeview-node__level">
-          </div>
-          <div class="v-treeview-node__level">
-          </div>
->>>>>>> 9202d98c
+        <div tabindex="0"
+             class="v-treeview-node__root"
+        >
+          <div class="v-treeview-node__level">
+          </div>
+          <div class="v-treeview-node__level">
+          </div>
           <div class="v-treeview-node__content">
             <div class="v-treeview-node__label">
               Child
@@ -454,15 +408,11 @@
   <div aria-expanded="false"
        class="v-treeview-node v-treeview-node--leaf"
   >
-<<<<<<< HEAD
-    <div tabindex="0"
-         class="v-treeview-node__root"
-    >
-=======
-    <div class="v-treeview-node__root">
-      <div class="v-treeview-node__level">
-      </div>
->>>>>>> 9202d98c
+    <div tabindex="0"
+         class="v-treeview-node__root"
+    >
+      <div class="v-treeview-node__level">
+      </div>
       <div class="v-treeview-node__content">
         <div class="v-treeview-node__label">
         </div>
@@ -495,15 +445,11 @@
       <div aria-expanded="true"
            class="v-treeview-node"
       >
-<<<<<<< HEAD
-        <div tabindex="0"
-             class="v-treeview-node__root"
-        >
-=======
-        <div class="v-treeview-node__root">
-          <div class="v-treeview-node__level">
-          </div>
->>>>>>> 9202d98c
+        <div tabindex="0"
+             class="v-treeview-node__root"
+        >
+          <div class="v-treeview-node__level">
+          </div>
           <i role="button"
              class="v-icon notranslate v-treeview-node__toggle v-icon--link material-icons theme--light v-treeview-node__toggle--open"
           >
@@ -519,19 +465,15 @@
           <div aria-expanded="false"
                class="v-treeview-node v-treeview-node--leaf"
           >
-<<<<<<< HEAD
             <div tabindex="0"
                  class="v-treeview-node__root"
             >
-=======
-            <div class="v-treeview-node__root">
               <div class="v-treeview-node__level">
               </div>
               <div class="v-treeview-node__level">
               </div>
               <div class="v-treeview-node__level">
               </div>
->>>>>>> 9202d98c
               <div class="v-treeview-node__content">
                 <div class="v-treeview-node__label">
                   Grandchild
@@ -544,17 +486,13 @@
       <div aria-expanded="false"
            class="v-treeview-node v-treeview-node--leaf"
       >
-<<<<<<< HEAD
-        <div tabindex="0"
-             class="v-treeview-node__root"
-        >
-=======
-        <div class="v-treeview-node__root">
-          <div class="v-treeview-node__level">
-          </div>
-          <div class="v-treeview-node__level">
-          </div>
->>>>>>> 9202d98c
+        <div tabindex="0"
+             class="v-treeview-node__root"
+        >
+          <div class="v-treeview-node__level">
+          </div>
+          <div class="v-treeview-node__level">
+          </div>
           <div class="v-treeview-node__content">
             <div class="v-treeview-node__label">
               Child
@@ -590,15 +528,11 @@
       <div aria-expanded="true"
            class="v-treeview-node"
       >
-<<<<<<< HEAD
-        <div tabindex="0"
-             class="v-treeview-node__root"
-        >
-=======
-        <div class="v-treeview-node__root">
-          <div class="v-treeview-node__level">
-          </div>
->>>>>>> 9202d98c
+        <div tabindex="0"
+             class="v-treeview-node__root"
+        >
+          <div class="v-treeview-node__level">
+          </div>
           <i role="button"
              class="v-icon notranslate v-treeview-node__toggle v-icon--link material-icons theme--light v-treeview-node__toggle--open"
           >
@@ -614,19 +548,15 @@
           <div aria-expanded="false"
                class="v-treeview-node v-treeview-node--leaf"
           >
-<<<<<<< HEAD
             <div tabindex="0"
                  class="v-treeview-node__root"
             >
-=======
-            <div class="v-treeview-node__root">
               <div class="v-treeview-node__level">
               </div>
               <div class="v-treeview-node__level">
               </div>
               <div class="v-treeview-node__level">
               </div>
->>>>>>> 9202d98c
               <div class="v-treeview-node__content">
                 <div class="v-treeview-node__label">
                   Grandchild
@@ -639,17 +569,13 @@
       <div aria-expanded="false"
            class="v-treeview-node v-treeview-node--leaf"
       >
-<<<<<<< HEAD
-        <div tabindex="0"
-             class="v-treeview-node__root"
-        >
-=======
-        <div class="v-treeview-node__root">
-          <div class="v-treeview-node__level">
-          </div>
-          <div class="v-treeview-node__level">
-          </div>
->>>>>>> 9202d98c
+        <div tabindex="0"
+             class="v-treeview-node__root"
+        >
+          <div class="v-treeview-node__level">
+          </div>
+          <div class="v-treeview-node__level">
+          </div>
           <div class="v-treeview-node__content">
             <div class="v-treeview-node__label">
               Child
@@ -685,15 +611,11 @@
       <div aria-expanded="false"
            class="v-treeview-node"
       >
-<<<<<<< HEAD
-        <div tabindex="0"
-             class="v-treeview-node__root"
-        >
-=======
-        <div class="v-treeview-node__root">
-          <div class="v-treeview-node__level">
-          </div>
->>>>>>> 9202d98c
+        <div tabindex="0"
+             class="v-treeview-node__root"
+        >
+          <div class="v-treeview-node__level">
+          </div>
           <i role="button"
              class="v-icon notranslate v-treeview-node__toggle v-icon--link material-icons theme--light"
           >
@@ -709,17 +631,13 @@
       <div aria-expanded="false"
            class="v-treeview-node v-treeview-node--leaf"
       >
-<<<<<<< HEAD
-        <div tabindex="0"
-             class="v-treeview-node__root"
-        >
-=======
-        <div class="v-treeview-node__root">
-          <div class="v-treeview-node__level">
-          </div>
-          <div class="v-treeview-node__level">
-          </div>
->>>>>>> 9202d98c
+        <div tabindex="0"
+             class="v-treeview-node__root"
+        >
+          <div class="v-treeview-node__level">
+          </div>
+          <div class="v-treeview-node__level">
+          </div>
           <div class="v-treeview-node__content">
             <div class="v-treeview-node__label">
               Child
@@ -755,15 +673,11 @@
       <div aria-expanded="true"
            class="v-treeview-node"
       >
-<<<<<<< HEAD
-        <div tabindex="0"
-             class="v-treeview-node__root"
-        >
-=======
-        <div class="v-treeview-node__root">
-          <div class="v-treeview-node__level">
-          </div>
->>>>>>> 9202d98c
+        <div tabindex="0"
+             class="v-treeview-node__root"
+        >
+          <div class="v-treeview-node__level">
+          </div>
           <i role="button"
              class="v-icon notranslate v-treeview-node__toggle v-icon--link material-icons theme--light v-treeview-node__toggle--open"
           >
@@ -779,19 +693,15 @@
           <div aria-expanded="false"
                class="v-treeview-node v-treeview-node--leaf"
           >
-<<<<<<< HEAD
             <div tabindex="0"
                  class="v-treeview-node__root"
             >
-=======
-            <div class="v-treeview-node__root">
               <div class="v-treeview-node__level">
               </div>
               <div class="v-treeview-node__level">
               </div>
               <div class="v-treeview-node__level">
               </div>
->>>>>>> 9202d98c
               <div class="v-treeview-node__content">
                 <div class="v-treeview-node__label">
                   Grandchild
@@ -804,17 +714,13 @@
       <div aria-expanded="false"
            class="v-treeview-node v-treeview-node--leaf"
       >
-<<<<<<< HEAD
-        <div tabindex="0"
-             class="v-treeview-node__root"
-        >
-=======
-        <div class="v-treeview-node__root">
-          <div class="v-treeview-node__level">
-          </div>
-          <div class="v-treeview-node__level">
-          </div>
->>>>>>> 9202d98c
+        <div tabindex="0"
+             class="v-treeview-node__root"
+        >
+          <div class="v-treeview-node__level">
+          </div>
+          <div class="v-treeview-node__level">
+          </div>
           <div class="v-treeview-node__content">
             <div class="v-treeview-node__label">
               Child
@@ -873,17 +779,13 @@
       <div aria-expanded="false"
            class="v-treeview-node v-treeview-node--leaf"
       >
-<<<<<<< HEAD
-        <div tabindex="0"
-             class="v-treeview-node__root"
-        >
-=======
-        <div class="v-treeview-node__root">
-          <div class="v-treeview-node__level">
-          </div>
-          <div class="v-treeview-node__level">
-          </div>
->>>>>>> 9202d98c
+        <div tabindex="0"
+             class="v-treeview-node__root"
+        >
+          <div class="v-treeview-node__level">
+          </div>
+          <div class="v-treeview-node__level">
+          </div>
           <div class="v-treeview-node__content">
             <div class="v-treeview-node__label">
               Two
@@ -901,15 +803,11 @@
   <div aria-expanded="false"
        class="v-treeview-node v-treeview-node--leaf"
   >
-<<<<<<< HEAD
-    <div tabindex="0"
-         class="v-treeview-node__root"
-    >
-=======
-    <div class="v-treeview-node__root">
-      <div class="v-treeview-node__level">
-      </div>
->>>>>>> 9202d98c
+    <div tabindex="0"
+         class="v-treeview-node__root"
+    >
+      <div class="v-treeview-node__level">
+      </div>
       <div class="v-treeview-node__content">
         <div class="v-treeview-node__label">
           one
@@ -920,15 +818,11 @@
   <div aria-expanded="false"
        class="v-treeview-node v-treeview-node--leaf"
   >
-<<<<<<< HEAD
-    <div tabindex="0"
-         class="v-treeview-node__root"
-    >
-=======
-    <div class="v-treeview-node__root">
-      <div class="v-treeview-node__level">
-      </div>
->>>>>>> 9202d98c
+    <div tabindex="0"
+         class="v-treeview-node__root"
+    >
+      <div class="v-treeview-node__level">
+      </div>
       <div class="v-treeview-node__content">
         <div class="v-treeview-node__label">
           two
@@ -944,15 +838,11 @@
   <div aria-expanded="false"
        class="v-treeview-node v-treeview-node--leaf"
   >
-<<<<<<< HEAD
-    <div tabindex="0"
-         class="v-treeview-node__root"
-    >
-=======
-    <div class="v-treeview-node__root">
-      <div class="v-treeview-node__level">
-      </div>
->>>>>>> 9202d98c
+    <div tabindex="0"
+         class="v-treeview-node__root"
+    >
+      <div class="v-treeview-node__level">
+      </div>
       <div class="v-treeview-node__content">
         <div class="v-treeview-node__label">
           one
@@ -968,15 +858,11 @@
   <div aria-expanded="false"
        class="v-treeview-node v-treeview-node--leaf"
   >
-<<<<<<< HEAD
-    <div tabindex="0"
-         class="v-treeview-node__root"
-    >
-=======
-    <div class="v-treeview-node__root">
-      <div class="v-treeview-node__level">
-      </div>
->>>>>>> 9202d98c
+    <div tabindex="0"
+         class="v-treeview-node__root"
+    >
+      <div class="v-treeview-node__level">
+      </div>
       <div class="v-treeview-node__content">
         <div class="v-treeview-node__label">
           one
@@ -987,15 +873,11 @@
   <div aria-expanded="false"
        class="v-treeview-node v-treeview-node--leaf"
   >
-<<<<<<< HEAD
-    <div tabindex="0"
-         class="v-treeview-node__root"
-    >
-=======
-    <div class="v-treeview-node__root">
-      <div class="v-treeview-node__level">
-      </div>
->>>>>>> 9202d98c
+    <div tabindex="0"
+         class="v-treeview-node__root"
+    >
+      <div class="v-treeview-node__level">
+      </div>
       <div class="v-treeview-node__content">
         <div class="v-treeview-node__label">
           three
@@ -1257,17 +1139,13 @@
       <div aria-expanded="false"
            class="v-treeview-node v-treeview-node--leaf v-treeview-node--selected"
       >
-<<<<<<< HEAD
-        <div tabindex="0"
-             class="v-treeview-node__root"
-        >
-=======
-        <div class="v-treeview-node__root">
-          <div class="v-treeview-node__level">
-          </div>
-          <div class="v-treeview-node__level">
-          </div>
->>>>>>> 9202d98c
+        <div tabindex="0"
+             class="v-treeview-node__root"
+        >
+          <div class="v-treeview-node__level">
+          </div>
+          <div class="v-treeview-node__level">
+          </div>
           <i role="button"
              class="v-icon notranslate v-treeview-node__checkbox v-icon--link material-icons theme--light accent--text"
           >
@@ -1313,17 +1191,13 @@
       <div aria-expanded="false"
            class="v-treeview-node v-treeview-node--leaf"
       >
-<<<<<<< HEAD
-        <div tabindex="0"
-             class="v-treeview-node__root"
-        >
-=======
-        <div class="v-treeview-node__root">
-          <div class="v-treeview-node__level">
-          </div>
-          <div class="v-treeview-node__level">
-          </div>
->>>>>>> 9202d98c
+        <div tabindex="0"
+             class="v-treeview-node__root"
+        >
+          <div class="v-treeview-node__level">
+          </div>
+          <div class="v-treeview-node__level">
+          </div>
           <i role="button"
              class="v-icon notranslate v-treeview-node__checkbox v-icon--link material-icons theme--light"
           >
