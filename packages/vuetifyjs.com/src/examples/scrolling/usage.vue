--- conflicted
+++ resolved
@@ -1,25 +1,82 @@
 <template>
-  <v-layout v-scroll="onScroll" column align-center justify-center>
-    <v-subheader>Offset Top</v-subheader>
-    {{ offsetTop }}
-  </v-layout>
+  <v-container>
+    <v-layout row wrap>
+      <v-flex xs12>
+        <h3 ref="radio" class="headline">Target</h3>
+        <v-radio-group v-model="type" row>
+          <v-radio label="Number" value="number"></v-radio>
+          <v-radio label="Selector" value="selector"></v-radio>
+          <v-radio label="DOMElement" value="element"></v-radio>
+        </v-radio-group>
+        <v-text-field v-if="type === 'number'" v-model="number" type="number" label="Number"></v-text-field>
+        <v-text-field v-if="type === 'selector'" v-model="selector" label="Selector"></v-text-field>
+        <v-select v-if="type === 'element'" v-model="selected" :items="elements" label="DOMElement"></v-select>
+      </v-flex>
+      <v-flex xs12>
+        <h3 class="headline">Options</h3>
+        <v-select v-model="easing" :items="easings" label="Easing"></v-select>
+        <v-slider v-model="duration" min="0" max="1000" label="Duration" thumb-label></v-slider>
+        <v-slider v-model="offset" min="-500" max="500" label="Offset" thumb-label></v-slider>
+      </v-flex>
+      <v-flex>
+        <v-btn ref="button" color="primary" block @click="$vuetify.goTo(target, options)">scroll</v-btn>
+      </v-flex>
+    </v-layout>
+  </v-container>
 </template>
 
 <script>
-<<<<<<< HEAD
-=======
   import * as easings from 'vuetify/lib/util/easing-patterns'
 
->>>>>>> d235fa79
   export default {
-    data: () => ({
-      offsetTop: 0
-    }),
-
-    methods: {
-      onScroll (e) {
-        this.offsetTop = window.pageYOffset || document.documentElement.scrollTop
+    data () {
+      return {
+        type: 'number',
+        number: 9999,
+        selector: '#first',
+        selected: 'Button',
+        elements: ['Button', 'Radio group'],
+        duration: 300,
+        offset: 0,
+        easing: 'easeInOutCubic',
+        easings: Object.keys(easings)
+      }
+    },
+    computed: {
+      target () {
+        const value = this[this.type]
+        if (!isNaN(value)) return Number(value)
+        else return value
+      },
+      options () {
+        return {
+          duration: this.duration,
+          offset: this.offset,
+          easing: this.easing
+        }
+      },
+      element () {
+        if (this.selected === 'Button') return this.$refs.button
+        else if (this.selected === 'Radio group') return this.$refs.radio
       }
     }
   }
-</script>+</script>
+
+<codepen-additional>
+  const easings = {
+    linear: '',
+    easeInQuad: '',
+    easeOutQuad: '',
+    easeInOutQuad: '',
+    easeInCubic: '',
+    easeOutCubic: '',
+    easeInOutCubic: '',
+    easeInQuart: '',
+    easeOutQuart: '',
+    easeInOutQuart: '',
+    easeInQuint: '',
+    easeOutQuint: '',
+    easeInOutQuint: ''
+  }
+</codepen-additional>