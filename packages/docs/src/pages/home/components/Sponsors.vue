--- conflicted
+++ resolved
@@ -1,21 +1,6 @@
 <template>
   <v-card flat color="grey lighten-4 pa-5 text-xs-center">
-<<<<<<< HEAD
     <h4 class="font-weight-medium grey--text">
-      Premiere Sponsor
-    </h4>
-
-    <supporters-patrons
-      :tier="[0]"
-      class="mb-5"
-      dense
-      hide-titles
-    />
-
-    <h4 class="font-weight-medium grey--text">
-=======
-    <v-subtitle-1 class="title font-weight-regular">
->>>>>>> d06d8c99
       Patreon Sponsors
     </h4>
 
