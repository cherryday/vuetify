<template>
  <div>
    <div
      v-if="missingItems.length > 0"
      class="px-2"
    >
      <strong>MISSING ITEMS:</strong>
      {{ missingItems.join(', ') }}
    </div>
    <v-data-iterator
      :search="search"
      :items="computedItems"
      :pagination.sync="pagination"
      class="component-parameters pa-2"
      hide-actions
      content-tag="v-layout"
      content-class="wrap"
    >
      <template
        slot="item"
        slot-scope="{ item }"
      >
        <v-flex xs12 grey lighten-2 mt-2>
          <v-layout wrap px-2 py-1>
            <v-flex
              v-for="(header, i) in headers"
              :key="header.value"
              :class="header.class"
            >
              <div
                class="header grey--text text--darken-2"
                v-text="genHeaderName(header.value, item)"
              />
              <div :class="['mono', header.value]">
                <span v-text="item[header.value]" />
                <template v-if="i === 0">
                  <v-chip
                    v-if="item.newIn"
                    class="v-chip--x-small"
                    dark
                    color="primary"
                  >
                    New in — v{{ item.newIn }}
                  </v-chip>
                  <v-chip
                    v-else-if="item.deprecatedIn"
                    class="v-chip--x-small"
                    dark
                    color="red lighten-3"
                  >
                    Deprecated in — v{{ item.deprecatedIn }}
                  </v-chip>
                </template>
              </div>
            </v-flex>
          </v-layout>
          <v-layout
            grey
            lighten-4
            pa-2
            wrap
          >
            <v-flex grey--text text--darken-3 xs12>
              <doc-markdown
                :code="item.description"
                class="justify"
              />
            </v-flex>
            <v-flex>
              <!-- eslint-disable -->
              <doc-markup
                v-if="item.example"
                class="mt-2 mb-0"
                lang="ts"
                value="example"
              >{{ genTypescriptDef(item.example) }}</doc-markup>
              <!-- eslint-enable -->
            </v-flex>
          </v-layout>
        </v-flex>
      </template>
    </v-data-iterator>
  </div>
</template>

<script>
  // Utilities
  import {
    mapGetters,
    mapState
  } from 'vuex'
  import { getObjectValueByPath } from 'vuetify/es5/util/helpers'
  import camelCase from 'lodash/camelCase'
  import upperFirst from 'lodash/upperFirst'
  import pluralize from 'pluralize'

  export default {
    props: {
      target: {
        type: String,
        default: ''
      },
      headers: {
        type: Array,
        default: () => ([])
      },
      lang: {
        type: String,
        default: ''
      },
      items: {
        type: Array,
        default: () => ([])
      },
      search: {
        type: String,
        default: ''
      },
      type: {
        type: String,
        default: ''
      }
    },

    data: () => ({
      pagination: {
        sortBy: 'name',
        rowsPerPage: -1
      }
    }),

    computed: {
      ...mapGetters('documentation', [
        'namespace',
        'page'
      ]),
      ...mapState('documentation', ['deprecatedIn', 'newIn']),
      computedItems () {
        const items = []

        for (const item of this.items) {
          const newItem = item !== Object(item)
            ? { name: item }
            : Object.assign({}, item)

          const keys = Object.keys(newItem)
          for (let i = 0; i < keys.length; i++) {
            const key = keys[i]
            const fn = this[`gen${upperFirst(key)}`]

            if (fn) {
              newItem[key] = fn(newItem[key], item)
            }
          }

          newItem.description = this.genDescription(item.name || item, item)
          newItem.newIn = getObjectValueByPath(
            this.newIn,
            `${this.type}.${this.target}.${newItem.name}`
          )

          newItem.deprecatedIn = getObjectValueByPath(
            this.deprecatedIn,
            `${this.type}.${this.target}.${newItem.name}`
          )

          if (newItem.deprecatedIn === false) continue

          if (!newItem.newIn && newItem.source) {
            newItem.newIn = getObjectValueByPath(
              this.newIn,
              `${this.type}.${newItem.source}.${newItem.name}`
            )
          }

          if (!newItem.deprecatedIn && newItem.source) {
            newItem.deprecatedIn = getObjectValueByPath(
              this.deprecatedIn,
              `${this.type}.${newItem.source}.${newItem.name}`
            )
          }

          items.push(newItem)
        }

        return items
      },
      missingItems () {
        if (process.env.NODE_ENV !== 'development') return []

        return this.computedItems.filter(item => {
          return item.description.indexOf('MISSING DESCRIPTION') > -1
        }).map(item => item.name)
      }
    },

    methods: {
      isNested (str) {
        return (
          str.indexOf('Mixins.') > -1 ||
          str.indexOf('Components.') > -1
        )
      },
<<<<<<< HEAD
      /* eslint-disable-next-line max-statements */
=======
      /* eslint-disable max-statements */
>>>>>>> 33557c2a
      genDescription (name, item) {
        let description = ''
        let devPrepend = ''
        const camelSource = this.parseSource(item.source)
        const page = this.lang ? upperFirst(camelCase(this.lang)) : this.page
        const composite = `${this.namespace}.${page}`

        // Components.Alerts.props['v-alert'].value
        const specialDesc = `${composite}.${this.type}['${this.target}']['${name}']`
        // Components.Inputs.props.value
        const componentDesc = `${this.namespace}.${camelSource}.${this.type}['${name}']`
        // Components.Alerts.props.value
        const selfDesc = `${composite}.${this.type}['${name}']`
        // Mixins.Bootable.props.value
        const mixinDesc = `Mixins.${camelSource}.${this.type}['${name}']`
        // Generic.Props.value
        const genericDesc = `Generic.${upperFirst(this.type)}['${name}']`

        if (this.$te(specialDesc)) {
          description = this.$t(specialDesc)
          devPrepend = `**SPECIAL (${item.source})** - `
        } else if (this.$te(componentDesc)) {
          description = this.$t(componentDesc)
          devPrepend = `**COMPONENT (${item.source})** - `
        } else if (this.$te(selfDesc)) {
          description = this.$t(selfDesc)
          devPrepend = `**SELF** - `
        } else if (this.$te(mixinDesc)) {
          description = this.$t(mixinDesc)
          devPrepend = `**MIXIN (${item.source})** - `
        } else if (this.$te(genericDesc)) {
          description = this.$t(genericDesc)
          devPrepend = `**GENERIC (${item.source})** - `
        } else {
          description = ''
          devPrepend = `**MISSING DESCRIPTION** - ${item.source}`
        }

        if (this.isNested(description)) {
          description = this.$t(description)
        }

        const prepend = process.env.NODE_ENV === 'development' ? devPrepend : ''

        return `${prepend}${description}`
      },
      genName (name, item) {
        // This is so that camel-cased functions remain so in the API list
        if (item.signature) return name

        name = name || ''
        name = name.replace(/([A-Z])/g, g => `-${g[0].toLowerCase()}`)
        const sync = (item.sync && '.sync') || ''

        return `${name}${sync}`
      },
      genType (type) {
        type = Array.isArray(type) ? type : [type]

        return type.join(' | ')
      },
      genProps (props) {
        if (!props) return '-'

        return this.genTypescriptDef(props)
      },
      genDefault (value) {
        if (typeof value !== 'string') return JSON.stringify(value)
        else return value
      },
      genTypescriptDef (obj) {
        return JSON.stringify(obj, null, 2).replace(/"(.*)":\s"(.*)",?/g, '$1: $2')
      },
      genHeaderName (header, item) {
        let name = header
        if (header === 'default' && item.type === 'Function') name = 'signature'
        return this.$t(`Generic.Pages.${name}`)
      },
      parseSource (source) {
        if (!source) return ''

        if (source.match(/^v-/)) {
          source = pluralize(source.replace(/v-/, ''))
        }

        return upperFirst(camelCase(source))
      }
    }
  }
</script>

<style lang="stylus">
  .component-parameters
    p
      margin-bottom: 0

    .mono
      font-family: 'Roboto Mono', monospace
      font-weight: 500

    .header
      font-family: 'Roboto Mono', monospace
      font-size: 0.8rem

    .justify
      text-align: justify

    .name
      color: #bd4147

</style><|MERGE_RESOLUTION|>--- conflicted
+++ resolved
@@ -201,11 +201,7 @@
           str.indexOf('Components.') > -1
         )
       },
-<<<<<<< HEAD
       /* eslint-disable-next-line max-statements */
-=======
-      /* eslint-disable max-statements */
->>>>>>> 33557c2a
       genDescription (name, item) {
         let description = ''
         let devPrepend = ''
