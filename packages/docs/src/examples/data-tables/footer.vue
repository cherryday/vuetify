--- conflicted
+++ resolved
@@ -4,19 +4,7 @@
     :items="desserts"
     class="elevation-1"
   >
-<<<<<<< HEAD
-    <template slot="footer">
-=======
-    <template v-slot:items="props">
-      <td>{{ props.item.name }}</td>
-      <td class="text-xs-right">{{ props.item.calories }}</td>
-      <td class="text-xs-right">{{ props.item.fat }}</td>
-      <td class="text-xs-right">{{ props.item.carbs }}</td>
-      <td class="text-xs-right">{{ props.item.protein }}</td>
-      <td class="text-xs-right">{{ props.item.iron }}</td>
-    </template>
     <template v-slot:footer>
->>>>>>> 9af6b95f
       <td :colspan="headers.length">
         <strong>This is an extra footer</strong>
       </td>
