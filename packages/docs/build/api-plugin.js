// Imports
const fs = require('fs')
const { resolve } = require('path')
const { startCase } = require('lodash')
const { getApi, getCompleteApi, getHeaderLocale } = require('@vuetify/api-generator')
const rimraf = require('rimraf')

const localeList = require('../src/i18n/locales').map(item => item.alternate || item.locale)
const pageToApi = require('../src/data/page-to-api')

function genApiLinks (component, header) {
  const links = Object.keys(pageToApi)
    .filter(page => pageToApi[page].includes(component))
    .reduce((acc, href) => {
      const name = href.split('/')[1]
      acc.push(`- [${startCase(name)}](${href})`)
      return acc
    }, [])

  if (!links.length || !header) return ''

  const section = [
    `## ${header}`,
    links.join('\n'),
  ]

  return `${section.join('\n\n')}\n\n`
}

function genFrontMatter (component) {
  const fm = [
    `title: ${component} API`,
    `description: API for the ${component} component.`,
    `keywords: ${component}, api, vuetify`,
  ]

  return `---\nmeta:\n${fm.map(s => '  ' + s).join('\n')}\n---`
}

function genHeader (component) {
  const header = [
    genFrontMatter(component),
    `# ${component} API`,
    '<entry-ad />',
  ]

  return `${header.join('\n\n')}\n\n`
}

function genFooter () {
  const footer = [
    '<backmatter />',
  ]

  return `${footer.join('\n\n')}\n`
}

const sanitize = str => str.replace(/\$/g, '')

function createMdFile (component, data, locale) {
  const headerLocale = getHeaderLocale(locale)
  let str = ''

  str += genHeader(component)
  str += genApiLinks(component, headerLocale.links)

<<<<<<< HEAD
  for (const [header, value] of Object.entries(data)) {
    if (['composables', 'name'].includes(header) || !value.length) continue

    str += `## ${headerLocale[header]}\n\n`
    str += `<api-table name="${sanitize(component)}" field="${header}" />\n\n`
  }
=======
  str += `<api-section name="${component}" />\n\n`
>>>>>>> 0bde2a95

  str += genFooter()

  return str
}

function writeFile (componentName, componentApi, locale) {
  const folder = `src/api/${locale}`

  if (!fs.existsSync(resolve(folder))) {
    fs.mkdirSync(resolve(folder), { recursive: true })
  }

  fs.writeFileSync(resolve(`${folder}/${sanitize(componentName)}.md`), createMdFile(componentName, componentApi, locale))
}

function writeData (componentName, componentApi) {
  const folder = `src/api/data`

  if (!fs.existsSync(resolve(folder))) {
    fs.mkdirSync(resolve(folder), { recursive: true })
  }

  fs.writeFileSync(resolve(`${folder}/${componentName}.js`), `module.exports = ${JSON.stringify(componentApi, null, 2)}`)
}

function generateFiles () {
  const api = getCompleteApi(localeList)

  for (const locale of localeList) {
    const pages = {}

    for (const item of api) {
      writeFile(item.name, item, locale)

      pages[`/${locale}/api/${sanitize(item.name)}/`] = item.name
    }

    fs.writeFileSync(resolve(`src/api/${locale}/pages.json`), JSON.stringify(pages, null, 2))
    fs.writeFileSync(resolve(`src/api/${locale}.js`), `export default require.context('./${locale}', true, /\\.md$/)`)
  }

  for (const item of api) {
    writeData(item.name, item)
  }

  fs.writeFileSync(resolve(`src/api/sass.json`), JSON.stringify([
    ...api.filter(item => item?.sass?.length > 0).map(item => item.name),
  ]))
}

class ApiPlugin {
  apply (compiler) {
    rimraf.sync(resolve('src/api'))

    generateFiles()

    let changedFiles = []
    const sourcePaths = [resolve('../api-generator/src/maps'), (resolve('../api-generator/src/locale/en'))]

    compiler.hooks.afterCompile.tap('ApiPlugin', compilation => {
      sourcePaths.forEach(sourcePath => compilation.contextDependencies.add(sourcePath))
    })

    compiler.hooks.watchRun.tap('ApiPlugin', async comp => {
      const changedTimes = comp.watchFileSystem.watcher.getTimeInfoEntries()

      changedFiles = Object.keys(changedTimes).filter(filePath => {
        return sourcePaths.some(path => filePath.startsWith(path))
      })

      // Make sure api-gen is using latest files
      changedFiles.forEach(filePath => {
        delete require.cache[filePath]
      })
    })

    compiler.hooks.compilation.tap('ApiPlugin', () => {
      if (!changedFiles.length) return

      for (const filePath of changedFiles) {
        const matches = /[/\\]([-a-z]+|\$vuetify)\.js(?:on)?$/i.exec(filePath)
        const [_, componentName] = matches
        const componentApi = getApi(componentName, localeList)
        writeData(componentName, componentApi)
      }

      changedFiles = []
    })
  }
}

module.exports = ApiPlugin<|MERGE_RESOLUTION|>--- conflicted
+++ resolved
@@ -64,16 +64,13 @@
   str += genHeader(component)
   str += genApiLinks(component, headerLocale.links)
 
-<<<<<<< HEAD
   for (const [header, value] of Object.entries(data)) {
     if (['composables', 'name'].includes(header) || !value.length) continue
 
     str += `## ${headerLocale[header]}\n\n`
     str += `<api-table name="${sanitize(component)}" field="${header}" />\n\n`
   }
-=======
   str += `<api-section name="${component}" />\n\n`
->>>>>>> 0bde2a95
 
   str += genFooter()
 
